<!doctype html>
<html lang="en">
<head>
<meta charset="utf-8">
<meta name="viewport" content="width=device-width, initial-scale=1, minimum-scale=1" />
<meta name="generator" content="pdoc 0.7.5" />
<title>neurochat.nc_defaults API documentation</title>
<meta name="description" content="This module implements contains the default values of input parameters as used
by the Configuration Class for NeuroChaT software. The parameter are …" />
<link href='https://cdnjs.cloudflare.com/ajax/libs/normalize/8.0.0/normalize.min.css' rel='stylesheet'>
<link href='https://cdnjs.cloudflare.com/ajax/libs/10up-sanitize.css/8.0.0/sanitize.min.css' rel='stylesheet'>
<link href="https://cdnjs.cloudflare.com/ajax/libs/highlight.js/9.12.0/styles/github.min.css" rel="stylesheet">
<style>.flex{display:flex !important}body{line-height:1.5em}#content{padding:20px}#sidebar{padding:30px;overflow:hidden}.http-server-breadcrumbs{font-size:130%;margin:0 0 15px 0}#footer{font-size:.75em;padding:5px 30px;border-top:1px solid #ddd;text-align:right}#footer p{margin:0 0 0 1em;display:inline-block}#footer p:last-child{margin-right:30px}h1,h2,h3,h4,h5{font-weight:300}h1{font-size:2.5em;line-height:1.1em}h2{font-size:1.75em;margin:1em 0 .50em 0}h3{font-size:1.4em;margin:25px 0 10px 0}h4{margin:0;font-size:105%}a{color:#058;text-decoration:none;transition:color .3s ease-in-out}a:hover{color:#e82}.title code{font-weight:bold}h2[id^="header-"]{margin-top:2em}.ident{color:#900}pre code{background:#f8f8f8;font-size:.8em;line-height:1.4em}code{background:#f2f2f1;padding:1px 4px;overflow-wrap:break-word}h1 code{background:transparent}pre{background:#f8f8f8;border:0;border-top:1px solid #ccc;border-bottom:1px solid #ccc;margin:1em 0;padding:1ex}#http-server-module-list{display:flex;flex-flow:column}#http-server-module-list div{display:flex}#http-server-module-list dt{min-width:10%}#http-server-module-list p{margin-top:0}.toc ul,#index{list-style-type:none;margin:0;padding:0}#index code{background:transparent}#index h3{border-bottom:1px solid #ddd}#index ul{padding:0}#index h4{font-weight:bold}#index h4 + ul{margin-bottom:.6em}@media (min-width:200ex){#index .two-column{column-count:2}}@media (min-width:300ex){#index .two-column{column-count:3}}dl{margin-bottom:2em}dl dl:last-child{margin-bottom:4em}dd{margin:0 0 1em 3em}#header-classes + dl > dd{margin-bottom:3em}dd dd{margin-left:2em}dd p{margin:10px 0}.name{background:#eee;font-weight:bold;font-size:.85em;padding:5px 10px;display:inline-block;min-width:40%}.name:hover{background:#e0e0e0}.name > span:first-child{white-space:nowrap}.name.class > span:nth-child(2){margin-left:.4em}.inherited{color:#999;border-left:5px solid #eee;padding-left:1em}.inheritance em{font-style:normal;font-weight:bold}.desc h2{font-weight:400;font-size:1.25em}.desc h3{font-size:1em}.desc dt code{background:inherit}.source summary,.git-link-div{color:#666;text-align:right;font-weight:400;font-size:.8em;text-transform:uppercase}.source summary > *{white-space:nowrap;cursor:pointer}.git-link{color:inherit;margin-left:1em}.source pre{max-height:500px;overflow:auto;margin:0}.source pre code{font-size:12px;overflow:visible}.hlist{list-style:none}.hlist li{display:inline}.hlist li:after{content:',\2002'}.hlist li:last-child:after{content:none}.hlist .hlist{display:inline;padding-left:1em}img{max-width:100%}.admonition{padding:.1em .5em;margin-bottom:1em}.admonition-title{font-weight:bold}.admonition.note,.admonition.info,.admonition.important{background:#aef}.admonition.todo,.admonition.versionadded,.admonition.tip,.admonition.hint{background:#dfd}.admonition.warning,.admonition.versionchanged,.admonition.deprecated{background:#fd4}.admonition.error,.admonition.danger,.admonition.caution{background:lightpink}</style>
<style media="screen and (min-width: 700px)">@media screen and (min-width:700px){#sidebar{width:30%}#content{width:70%;max-width:100ch;padding:3em 4em;border-left:1px solid #ddd}pre code{font-size:1em}.item .name{font-size:1em}main{display:flex;flex-direction:row-reverse;justify-content:flex-end}.toc ul ul,#index ul{padding-left:1.5em}.toc > ul > li{margin-top:.5em}}</style>
<style media="print">@media print{#sidebar h1{page-break-before:always}.source{display:none}}@media print{*{background:transparent !important;color:#000 !important;box-shadow:none !important;text-shadow:none !important}a[href]:after{content:" (" attr(href) ")";font-size:90%}a[href][title]:after{content:none}abbr[title]:after{content:" (" attr(title) ")"}.ir a:after,a[href^="javascript:"]:after,a[href^="#"]:after{content:""}pre,blockquote{border:1px solid #999;page-break-inside:avoid}thead{display:table-header-group}tr,img{page-break-inside:avoid}img{max-width:100% !important}@page{margin:0.5cm}p,h2,h3{orphans:3;widows:3}h1,h2,h3,h4,h5,h6{page-break-after:avoid}}</style>
</head>
<body>
<main>
<article id="content">
<header>
<h1 class="title">Module <code>neurochat.nc_defaults</code></h1>
</header>
<section id="section-intro">
<p>This module implements contains the default values of input parameters as used
by the Configuration Class for NeuroChaT software. The parameter are defined as
{key, {key, value}} pairs where the 1st key represent the analyse for which parameter
are set. The second {key, value} pairs represent the names of the parameters
and their values.</p>
<p>@author: Md Nurul Islam; islammn at tcd dot ie</p>
<details class="source">
<summary>
<span>Expand source code</span>
</summary>
<pre><code class="python"># -*- coding: utf-8 -*-
&#34;&#34;&#34;
This module implements contains the default values of input parameters as used
by the Configuration Class for NeuroChaT software. The parameter are defined as
{key, {key, value}} pairs where the 1st key represent the analyse for which parameter
are set. The second {key, value} pairs represent the names of the parameters
and their values.

@author: Md Nurul Islam; islammn at tcd dot ie
&#34;&#34;&#34;
<<<<<<< HEAD
ANALYSES= {    &#39;wave_property&#39; : True,
               &#39;isi&#39; : True,
               &#39;isi_corr&#39; : True,
               &#39;theta_cell&#39; : True,
               &#39;theta_skip_cell&#39; : True,
               &#39;burst&#39; : True,
               &#39;speed&#39; : True, 
               &#39;ang_vel&#39; : True, 
               &#39;hd_rate&#39; : True,
               &#39;hd_shuffle&#39; : True,
               &#39;hd_time_lapse&#39; : True,
               &#39;hd_time_shift&#39; : True,                
               &#39;loc_rate&#39; : True,                
               &#39;loc_shuffle&#39; : True,                
               &#39;loc_time_lapse&#39; : True,                
               &#39;loc_time_shift&#39; : True,                
               &#39;spatial_corr&#39; : True,                
               &#39;grid&#39; : True,
               &#39;border&#39; : True,                
               &#39;gradient&#39; : True,                
               &#39;multiple_regression&#39; : True,
               &#39;inter_depend&#39; : True,
               &#39;lfp_spectrum&#39; : True,          
               &#39;spike_phase&#39; : True,                
               &#39;phase_lock&#39; : True,
               &#39;lfp_spike_causality&#39; : False
           }

PARAMETERS = {    
                &#39;isi&#39; : {&#39;isi_bin&#39;: 2,
                         &#39;isi_length&#39;: 350,
                         &#39;isi_refractory&#39;: 2},

                &#39;isi_corr&#39; : {&#39;isi_corr_bin_long&#39;: 2,
                             &#39;isi_corr_len_long&#39;: 350,
                             &#39;isi_corr_bin_short&#39;: 1,
                             &#39;isi_corr_len_short&#39;: 10},
    
                &#39;theta_cell&#39; : {&#39;isi_corr_bin_long&#39; : 2,
                               &#39;isi_corr_len_long&#39; : 350,
                               &#39;theta_cell_freq_max&#39; : 14.0,
                               &#39;theta_cell_freq_min&#39; : 4.0,
                               &#39;theta_cell_freq_start&#39; : 6.0,
                               &#39;theta_cell_tau1_max&#39; : 5.0,
                               &#39;theta_cell_tau1_start&#39; : 0.1,
                               &#39;theta_cell_tau2_max&#39; : 0.05,
                               &#39;theta_cell_tau2_start&#39; : 0.05},
    
                &#39;burst&#39; : {&#39;burst_thresh&#39; : 5,
                           &#39;ibi_thresh&#39; : 50},
    
                &#39;speed&#39; : {&#39;speed_bin&#39; : 1,
                           &#39;speed_max&#39; : 40,
                           &#39;speed_min&#39; : 0,
                           &#39;speed_rate_kern_len&#39; : 3},
                
                &#39;ang_vel&#39; : {&#39;ang_vel_bin&#39; : 10,
                            &#39;ang_vel_cutoff&#39; : 10,
                            &#39;ang_vel_kern_len&#39; : 3,
                            &#39;ang_vel_max&#39; : 200,
                            &#39;ang_vel_min&#39; : -200},
                
                &#39;hd_rate&#39; : {&#39;hd_bin&#39; : 5,
                            &#39;loc_pixel_size&#39; : 3,
                            &#39;hd_ang_vel_cutoff&#39; : 30,
                            &#39;hd_rate_kern_len&#39; : 5},
                
                &#39;hd_shuffle&#39; : {&#39;hd_shuffle_limit&#39; : 0,
                               &#39;hd_shuffle_bins&#39; : 100,
                               &#39;hd_shuffle_total&#39; : 500},
                
                &#39;hd_time_shift&#39; : {&#39;hd_shift_max&#39; : 10,
                                 &#39;hd_shift_min&#39; : -10,
                                 &#39;hd_shift_step&#39; : 1},
                
                &#39;loc_rate&#39; : {&#39;loc_pixel_size&#39; : 3,
                             &#39;loc_chop_bound&#39; : 5,
                             &#39;loc_rate_filter&#39; : &#39;Box&#39;,
                             &#39;loc_rate_kern_len&#39; : 5,
                             &#39;loc_field_thresh&#39;: 0.2,
                             &#39;loc_field_smooth&#39;: False,
                             &#39;loc_style&#39;: &#34;contour&#34;,
                             &#39;loc_colormap&#39;: &#34;viridis&#34;},
                
                &#39;loc_shuffle&#39; : {&#39;loc_shuffle_limit&#39; : 0,
                                &#39;loc_shuffle_nbins&#39; : 100,
                                &#39;loc_shuffle_total&#39; : 500,
                                &#39;loc_pixel_size&#39; : 3,
                                &#39;loc_chop_bound&#39; : 5,
                                &#39;loc_rate_filter&#39; : &#39;Box&#39;,
                                &#39;loc_rate_kern_len&#39; : 5},
                
                &#39;loc_time_lapse&#39; : {&#39;loc_pixel_size&#39; : 3,
                                  &#39;loc_chop_bound&#39; : 5,
                                  &#39;loc_rate_filter&#39; : &#39;Box&#39;,
                                  &#39;loc_rate_kern_len&#39; : 5},
                
                &#39;loc_time_shift&#39; : {&#39;loc_shift_max&#39; : 10,
                                  &#39;loc_shift_min&#39; : -10,
                                  &#39;loc_shift_step&#39; : 1,
                                  &#39;loc_pixel_size&#39; : 3,
                                  &#39;loc_chop_bound&#39; : 5,
                                  &#39;loc_rate_filter&#39; : &#39;Box&#39;,
                                  &#39;loc_rate_kern_len&#39; : 5},
                
                &#39;spatial_corr&#39; : {&#39;loc_pixel_size&#39; : 3,
                                 &#39;loc_chop_bound&#39; : 5,
                                 &#39;rot_corr_bin&#39; : 3,
                                 &#39;spatial_corr_filter&#39; : &#39;Box&#39;,
                                 &#39;spatial_corr_kern_len&#39; : 5,
                                 &#39;spatial_corr_min_obs&#39; : 20},
                
                &#39;grid&#39; : {&#39;grid_ang_bin&#39; : 3,
                          &#39;grid_ang_tol&#39; : 2,
                          &#39;loc_pixel_size&#39; : 3,
                          &#39;loc_chop_bound&#39; : 5,
                          &#39;rot_corr_bin&#39; : 3,
                          &#39;spatial_corr_filter&#39; : &#39;Box&#39;,
                          &#39;spatial_corr_kern_len&#39; : 5,
                          &#39;spatial_corr_min_obs&#39; : 20},
                
                &#39;border&#39; : {&#39;border_ang_bin&#39; : 3,
                          &#39;border_firing_thresh&#39; : 0.1,
                          &#39;border_stair_steps&#39; : 5,
                          &#39;burst_thresh&#39; : 5,
                          &#39;loc_pixel_size&#39; : 3,
                          &#39;loc_chop_bound&#39; : 5,
                          &#39;loc_rate_filter&#39; : &#39;Box&#39;,
                          &#39;loc_rate_kern_len&#39; : 5},
                
                &#39;gradient&#39; : {&#39;grad_asymp_lim&#39; : 0.25,
                              &#39;grad_displace_lim&#39; : 0.25,
                              &#39;grad_growth_rate_lim&#39; : 0.5,
                              &#39;border_ang_bin&#39; : 3,
                              &#39;border_firing_thresh&#39; : 0.1,
                              &#39;border_stair_steps&#39; : 5,
                              &#39;burst_thresh&#39; : 5,
                              &#39;loc_pixel_size&#39; : 3,
                              &#39;loc_chop_bound&#39; : 5,
                              &#39;loc_rate_filter&#39; : &#39;Box&#39;,
                              &#39;loc_rate_kern_len&#39; : 5},
                
                &#39;multiple_regression&#39; : {&#39;mra_episode&#39; : 120,
                         &#39;mra_interval&#39; : 0.1,
                         &#39;mra_nrep&#39; : 1000},
                
                &#39;lfp_spectrum&#39; : {&#39;lfp_prefilt_highcut&#39; : 40,
                                 &#39;lfp_prefilt_lowcut&#39; : 1.5,
                                 &#39;lfp_prefilt_order&#39; : 10,
                                 &#39;lfp_pwelch_freq_max&#39; : 40,
                                 &#39;lfp_pwelch_nfft&#39; : 1024,
                                 &#39;lfp_pwelch_overlap&#39; : 1.0,
                                 &#39;lfp_pwelch_seg_size&#39; : 2.0,
                                 &#39;lfp_stft_freq_max&#39; : 40,
                                 &#39;lfp_stft_nfft&#39; : 1024,
                                 &#39;lfp_stft_overlap&#39; : 1.0,
                                 &#39;lfp_stft_seg_size&#39; : 2.0},
                
                &#39;spike_phase&#39; : {&#39;phase_amp_thresh&#39; : 0.15,
                                &#39;phase_bin&#39; : 5,
                                &#39;phase_freq_max&#39; : 12.0,
                                &#39;phase_freq_min&#39; : 6.0,
                                &#39;phase_loc_freq_max&#39; : 40,
                                &#39;phase_loc_nfft&#39; : 1024,
                                &#39;phase_power_thresh&#39; : 0.1,
                                &#39;phase_raster_bin&#39; : 2,
                                &#39;lfp_prefilt_highcut&#39; : 40,
                                &#39;lfp_prefilt_lowcut&#39; : 1.5,
                                &#39;lfp_prefilt_order&#39; : 10},
                
                &#39;phase_lock&#39; : {&#39;phase_loc_freq_max&#39; : 40,
                               &#39;phase_loc_nfft&#39; : 1024,
                               &#39;phase_loc_win_low&#39; : -0.4,
                               &#39;phase_loc_win_up&#39; : 0.4,
                               &#39;phase_power_thresh&#39; : 0.1,
                               &#39;phase_raster_bin&#39; : 2}}</code></pre>
=======
ANALYSES = {&#39;wave_property&#39;: True,
            &#39;isi&#39;: True,
            &#39;isi_corr&#39;: True,
            &#39;theta_cell&#39;: True,
            &#39;theta_skip_cell&#39;: True,
            &#39;burst&#39;: True,
            &#39;speed&#39;: True,
            &#39;ang_vel&#39;: True,
            &#39;hd_rate&#39;: True,
            &#39;hd_shuffle&#39;: True,
            &#39;hd_time_lapse&#39;: True,
            &#39;hd_time_shift&#39;: True,
            &#39;loc_rate&#39;: True,
            &#39;loc_shuffle&#39;: True,
            &#39;loc_time_lapse&#39;: True,
            &#39;loc_time_shift&#39;: True,
            &#39;spatial_corr&#39;: True,
            &#39;grid&#39;: True,
            &#39;border&#39;: True,
            &#39;gradient&#39;: True,
            &#39;multiple_regression&#39;: True,
            &#39;inter_depend&#39;: True,
            &#39;lfp_spectrum&#39;: True,
            &#39;spike_phase&#39;: True,
            &#39;phase_lock&#39;: True,
            &#39;lfp_spike_causality&#39;: False
            }

PARAMETERS = {
    &#39;isi&#39;: {&#39;isi_bin&#39;: 2,
            &#39;isi_length&#39;: 350,
            &#39;isi_refractory&#39;: 2},

    &#39;isi_corr&#39;: {&#39;isi_corr_bin_long&#39;: 2,
                 &#39;isi_corr_len_long&#39;: 350,
                 &#39;isi_corr_bin_short&#39;: 1,
                 &#39;isi_corr_len_short&#39;: 10},

    &#39;theta_cell&#39;: {&#39;isi_corr_bin_long&#39;: 2,
                   &#39;isi_corr_len_long&#39;: 350,
                   &#39;theta_cell_freq_max&#39;: 14.0,
                   &#39;theta_cell_freq_min&#39;: 4.0,
                   &#39;theta_cell_freq_start&#39;: 6.0,
                   &#39;theta_cell_tau1_max&#39;: 5.0,
                   &#39;theta_cell_tau1_start&#39;: 0.1,
                   &#39;theta_cell_tau2_max&#39;: 0.05,
                   &#39;theta_cell_tau2_start&#39;: 0.05},

    &#39;burst&#39;: {&#39;burst_thresh&#39;: 5,
              &#39;ibi_thresh&#39;: 50},

    &#39;speed&#39;: {&#39;speed_bin&#39;: 1,
              &#39;speed_max&#39;: 40,
              &#39;speed_min&#39;: 0,
              &#39;speed_rate_kern_len&#39;: 3},

    &#39;ang_vel&#39;: {&#39;ang_vel_bin&#39;: 10,
                &#39;ang_vel_cutoff&#39;: 10,
                &#39;ang_vel_kern_len&#39;: 3,
                &#39;ang_vel_max&#39;: 200,
                &#39;ang_vel_min&#39;: -200},

    &#39;hd_rate&#39;: {&#39;hd_bin&#39;: 5,
                &#39;loc_pixel_size&#39;: 3,
                &#39;hd_ang_vel_cutoff&#39;: 30,
                &#39;hd_rate_kern_len&#39;: 5},

    &#39;hd_shuffle&#39;: {&#39;hd_shuffle_limit&#39;: 0,
                   &#39;hd_shuffle_bins&#39;: 100,
                   &#39;hd_shuffle_total&#39;: 500},

    &#39;hd_time_shift&#39;: {&#39;hd_shift_max&#39;: 10,
                      &#39;hd_shift_min&#39;: -10,
                      &#39;hd_shift_step&#39;: 1},

    &#39;loc_rate&#39;: {&#39;loc_pixel_size&#39;: 3,
                 &#39;loc_chop_bound&#39;: 5,
                 &#39;loc_rate_filter&#39;: &#39;Box&#39;,
                 &#39;loc_rate_kern_len&#39;: 5,
                 &#39;loc_field_thresh&#39;: 0.2,
                 &#39;loc_field_smooth&#39;: False,
                 &#39;loc_style&#39;: &#34;contour&#34;,
                 &#39;loc_colormap&#39;: &#34;viridis&#34;},

    &#39;loc_shuffle&#39;: {&#39;loc_shuffle_limit&#39;: 0,
                    &#39;loc_shuffle_nbins&#39;: 100,
                    &#39;loc_shuffle_total&#39;: 500,
                    &#39;loc_pixel_size&#39;: 3,
                    &#39;loc_chop_bound&#39;: 5,
                    &#39;loc_rate_filter&#39;: &#39;Box&#39;,
                    &#39;loc_rate_kern_len&#39;: 5},

    &#39;loc_time_lapse&#39;: {&#39;loc_pixel_size&#39;: 3,
                       &#39;loc_chop_bound&#39;: 5,
                       &#39;loc_rate_filter&#39;: &#39;Box&#39;,
                       &#39;loc_rate_kern_len&#39;: 5},

    &#39;loc_time_shift&#39;: {&#39;loc_shift_max&#39;: 10,
                       &#39;loc_shift_min&#39;: -10,
                       &#39;loc_shift_step&#39;: 1,
                       &#39;loc_pixel_size&#39;: 3,
                       &#39;loc_chop_bound&#39;: 5,
                       &#39;loc_rate_filter&#39;: &#39;Box&#39;,
                       &#39;loc_rate_kern_len&#39;: 5},

    &#39;spatial_corr&#39;: {&#39;loc_pixel_size&#39;: 3,
                     &#39;loc_chop_bound&#39;: 5,
                     &#39;rot_corr_bin&#39;: 3,
                     &#39;spatial_corr_filter&#39;: &#39;Box&#39;,
                     &#39;spatial_corr_kern_len&#39;: 5,
                     &#39;spatial_corr_min_obs&#39;: 20},

    &#39;grid&#39;: {&#39;grid_ang_bin&#39;: 3,
             &#39;grid_ang_tol&#39;: 2,
             &#39;loc_pixel_size&#39;: 3,
             &#39;loc_chop_bound&#39;: 5,
             &#39;rot_corr_bin&#39;: 3,
             &#39;spatial_corr_filter&#39;: &#39;Box&#39;,
             &#39;spatial_corr_kern_len&#39;: 5,
             &#39;spatial_corr_min_obs&#39;: 20},

    &#39;border&#39;: {&#39;border_ang_bin&#39;: 3,
               &#39;border_firing_thresh&#39;: 0.1,
               &#39;border_stair_steps&#39;: 5,
               &#39;burst_thresh&#39;: 5,
               &#39;loc_pixel_size&#39;: 3,
               &#39;loc_chop_bound&#39;: 5,
               &#39;loc_rate_filter&#39;: &#39;Box&#39;,
               &#39;loc_rate_kern_len&#39;: 5},

    &#39;gradient&#39;: {&#39;grad_asymp_lim&#39;: 0.25,
                 &#39;grad_displace_lim&#39;: 0.25,
                 &#39;grad_growth_rate_lim&#39;: 0.5,
                 &#39;border_ang_bin&#39;: 3,
                 &#39;border_firing_thresh&#39;: 0.1,
                 &#39;border_stair_steps&#39;: 5,
                 &#39;burst_thresh&#39;: 5,
                 &#39;loc_pixel_size&#39;: 3,
                 &#39;loc_chop_bound&#39;: 5,
                 &#39;loc_rate_filter&#39;: &#39;Box&#39;,
                 &#39;loc_rate_kern_len&#39;: 5},

    &#39;multiple_regression&#39;: {&#39;mra_episode&#39;: 120,
                            &#39;mra_interval&#39;: 0.1,
                            &#39;mra_nrep&#39;: 1000},

    &#39;lfp_spectrum&#39;: {&#39;lfp_prefilt_highcut&#39;: 40,
                     &#39;lfp_prefilt_lowcut&#39;: 1.5,
                     &#39;lfp_prefilt_order&#39;: 10,
                     &#39;lfp_pwelch_freq_max&#39;: 40,
                     &#39;lfp_pwelch_nfft&#39;: 1024,
                     &#39;lfp_pwelch_overlap&#39;: 1.0,
                     &#39;lfp_pwelch_seg_size&#39;: 2.0,
                     &#39;lfp_stft_freq_max&#39;: 40,
                     &#39;lfp_stft_nfft&#39;: 1024,
                     &#39;lfp_stft_overlap&#39;: 1.0,
                     &#39;lfp_stft_seg_size&#39;: 2.0},

    &#39;spike_phase&#39;: {&#39;phase_amp_thresh&#39;: 0.15,
                    &#39;phase_bin&#39;: 5,
                    &#39;phase_freq_max&#39;: 12.0,
                    &#39;phase_freq_min&#39;: 6.0,
                    &#39;phase_loc_freq_max&#39;: 40,
                    &#39;phase_loc_nfft&#39;: 1024,
                    &#39;phase_power_thresh&#39;: 0.1,
                    &#39;phase_raster_bin&#39;: 2,
                    &#39;lfp_prefilt_highcut&#39;: 40,
                    &#39;lfp_prefilt_lowcut&#39;: 1.5,
                    &#39;lfp_prefilt_order&#39;: 10},

    &#39;phase_lock&#39;: {&#39;phase_loc_freq_max&#39;: 40,
                   &#39;phase_loc_nfft&#39;: 1024,
                   &#39;phase_loc_win_low&#39;: -0.4,
                   &#39;phase_loc_win_up&#39;: 0.4,
                   &#39;phase_power_thresh&#39;: 0.1,
                   &#39;phase_raster_bin&#39;: 2}}</code></pre>
>>>>>>> b56d2c01
</details>
</section>
<section>
</section>
<section>
</section>
<section>
</section>
<section>
</section>
</article>
<nav id="sidebar">
<h1>Index</h1>
<div class="toc">
<ul></ul>
</div>
<ul id="index">
<li><h3>Super-module</h3>
<ul>
<li><code><a title="neurochat" href="index.html">neurochat</a></code></li>
</ul>
</li>
</ul>
</nav>
</main>
<footer id="footer">
<p>Generated by <a href="https://pdoc3.github.io/pdoc"><cite>pdoc</cite> 0.7.5</a>.</p>
</footer>
<script src="https://cdnjs.cloudflare.com/ajax/libs/highlight.js/9.12.0/highlight.min.js"></script>
<script>hljs.initHighlightingOnLoad()</script>
</body>
</html><|MERGE_RESOLUTION|>--- conflicted
+++ resolved
@@ -1,37 +1,480 @@
 <!doctype html>
 <html lang="en">
+
 <head>
-<meta charset="utf-8">
-<meta name="viewport" content="width=device-width, initial-scale=1, minimum-scale=1" />
-<meta name="generator" content="pdoc 0.7.5" />
-<title>neurochat.nc_defaults API documentation</title>
-<meta name="description" content="This module implements contains the default values of input parameters as used
+        <meta charset="utf-8">
+        <meta name="viewport" content="width=device-width, initial-scale=1, minimum-scale=1" />
+        <meta name="generator" content="pdoc 0.7.5" />
+        <title>neurochat.nc_defaults API documentation</title>
+        <meta name="description" content="This module implements contains the default values of input parameters as used
 by the Configuration Class for NeuroChaT software. The parameter are …" />
-<link href='https://cdnjs.cloudflare.com/ajax/libs/normalize/8.0.0/normalize.min.css' rel='stylesheet'>
-<link href='https://cdnjs.cloudflare.com/ajax/libs/10up-sanitize.css/8.0.0/sanitize.min.css' rel='stylesheet'>
-<link href="https://cdnjs.cloudflare.com/ajax/libs/highlight.js/9.12.0/styles/github.min.css" rel="stylesheet">
-<style>.flex{display:flex !important}body{line-height:1.5em}#content{padding:20px}#sidebar{padding:30px;overflow:hidden}.http-server-breadcrumbs{font-size:130%;margin:0 0 15px 0}#footer{font-size:.75em;padding:5px 30px;border-top:1px solid #ddd;text-align:right}#footer p{margin:0 0 0 1em;display:inline-block}#footer p:last-child{margin-right:30px}h1,h2,h3,h4,h5{font-weight:300}h1{font-size:2.5em;line-height:1.1em}h2{font-size:1.75em;margin:1em 0 .50em 0}h3{font-size:1.4em;margin:25px 0 10px 0}h4{margin:0;font-size:105%}a{color:#058;text-decoration:none;transition:color .3s ease-in-out}a:hover{color:#e82}.title code{font-weight:bold}h2[id^="header-"]{margin-top:2em}.ident{color:#900}pre code{background:#f8f8f8;font-size:.8em;line-height:1.4em}code{background:#f2f2f1;padding:1px 4px;overflow-wrap:break-word}h1 code{background:transparent}pre{background:#f8f8f8;border:0;border-top:1px solid #ccc;border-bottom:1px solid #ccc;margin:1em 0;padding:1ex}#http-server-module-list{display:flex;flex-flow:column}#http-server-module-list div{display:flex}#http-server-module-list dt{min-width:10%}#http-server-module-list p{margin-top:0}.toc ul,#index{list-style-type:none;margin:0;padding:0}#index code{background:transparent}#index h3{border-bottom:1px solid #ddd}#index ul{padding:0}#index h4{font-weight:bold}#index h4 + ul{margin-bottom:.6em}@media (min-width:200ex){#index .two-column{column-count:2}}@media (min-width:300ex){#index .two-column{column-count:3}}dl{margin-bottom:2em}dl dl:last-child{margin-bottom:4em}dd{margin:0 0 1em 3em}#header-classes + dl > dd{margin-bottom:3em}dd dd{margin-left:2em}dd p{margin:10px 0}.name{background:#eee;font-weight:bold;font-size:.85em;padding:5px 10px;display:inline-block;min-width:40%}.name:hover{background:#e0e0e0}.name > span:first-child{white-space:nowrap}.name.class > span:nth-child(2){margin-left:.4em}.inherited{color:#999;border-left:5px solid #eee;padding-left:1em}.inheritance em{font-style:normal;font-weight:bold}.desc h2{font-weight:400;font-size:1.25em}.desc h3{font-size:1em}.desc dt code{background:inherit}.source summary,.git-link-div{color:#666;text-align:right;font-weight:400;font-size:.8em;text-transform:uppercase}.source summary > *{white-space:nowrap;cursor:pointer}.git-link{color:inherit;margin-left:1em}.source pre{max-height:500px;overflow:auto;margin:0}.source pre code{font-size:12px;overflow:visible}.hlist{list-style:none}.hlist li{display:inline}.hlist li:after{content:',\2002'}.hlist li:last-child:after{content:none}.hlist .hlist{display:inline;padding-left:1em}img{max-width:100%}.admonition{padding:.1em .5em;margin-bottom:1em}.admonition-title{font-weight:bold}.admonition.note,.admonition.info,.admonition.important{background:#aef}.admonition.todo,.admonition.versionadded,.admonition.tip,.admonition.hint{background:#dfd}.admonition.warning,.admonition.versionchanged,.admonition.deprecated{background:#fd4}.admonition.error,.admonition.danger,.admonition.caution{background:lightpink}</style>
-<style media="screen and (min-width: 700px)">@media screen and (min-width:700px){#sidebar{width:30%}#content{width:70%;max-width:100ch;padding:3em 4em;border-left:1px solid #ddd}pre code{font-size:1em}.item .name{font-size:1em}main{display:flex;flex-direction:row-reverse;justify-content:flex-end}.toc ul ul,#index ul{padding-left:1.5em}.toc > ul > li{margin-top:.5em}}</style>
-<style media="print">@media print{#sidebar h1{page-break-before:always}.source{display:none}}@media print{*{background:transparent !important;color:#000 !important;box-shadow:none !important;text-shadow:none !important}a[href]:after{content:" (" attr(href) ")";font-size:90%}a[href][title]:after{content:none}abbr[title]:after{content:" (" attr(title) ")"}.ir a:after,a[href^="javascript:"]:after,a[href^="#"]:after{content:""}pre,blockquote{border:1px solid #999;page-break-inside:avoid}thead{display:table-header-group}tr,img{page-break-inside:avoid}img{max-width:100% !important}@page{margin:0.5cm}p,h2,h3{orphans:3;widows:3}h1,h2,h3,h4,h5,h6{page-break-after:avoid}}</style>
+        <link href='https://cdnjs.cloudflare.com/ajax/libs/normalize/8.0.0/normalize.min.css' rel='stylesheet'>
+        <link href='https://cdnjs.cloudflare.com/ajax/libs/10up-sanitize.css/8.0.0/sanitize.min.css' rel='stylesheet'>
+        <link href="https://cdnjs.cloudflare.com/ajax/libs/highlight.js/9.12.0/styles/github.min.css" rel="stylesheet">
+        <style>
+                .flex {
+                        display: flex !important
+                }
+
+                body {
+                        line-height: 1.5em
+                }
+
+                #content {
+                        padding: 20px
+                }
+
+                #sidebar {
+                        padding: 30px;
+                        overflow: hidden
+                }
+
+                .http-server-breadcrumbs {
+                        font-size: 130%;
+                        margin: 0 0 15px 0
+                }
+
+                #footer {
+                        font-size: .75em;
+                        padding: 5px 30px;
+                        border-top: 1px solid #ddd;
+                        text-align: right
+                }
+
+                #footer p {
+                        margin: 0 0 0 1em;
+                        display: inline-block
+                }
+
+                #footer p:last-child {
+                        margin-right: 30px
+                }
+
+                h1,
+                h2,
+                h3,
+                h4,
+                h5 {
+                        font-weight: 300
+                }
+
+                h1 {
+                        font-size: 2.5em;
+                        line-height: 1.1em
+                }
+
+                h2 {
+                        font-size: 1.75em;
+                        margin: 1em 0 .50em 0
+                }
+
+                h3 {
+                        font-size: 1.4em;
+                        margin: 25px 0 10px 0
+                }
+
+                h4 {
+                        margin: 0;
+                        font-size: 105%
+                }
+
+                a {
+                        color: #058;
+                        text-decoration: none;
+                        transition: color .3s ease-in-out
+                }
+
+                a:hover {
+                        color: #e82
+                }
+
+                .title code {
+                        font-weight: bold
+                }
+
+                h2[id^="header-"] {
+                        margin-top: 2em
+                }
+
+                .ident {
+                        color: #900
+                }
+
+                pre code {
+                        background: #f8f8f8;
+                        font-size: .8em;
+                        line-height: 1.4em
+                }
+
+                code {
+                        background: #f2f2f1;
+                        padding: 1px 4px;
+                        overflow-wrap: break-word
+                }
+
+                h1 code {
+                        background: transparent
+                }
+
+                pre {
+                        background: #f8f8f8;
+                        border: 0;
+                        border-top: 1px solid #ccc;
+                        border-bottom: 1px solid #ccc;
+                        margin: 1em 0;
+                        padding: 1ex
+                }
+
+                #http-server-module-list {
+                        display: flex;
+                        flex-flow: column
+                }
+
+                #http-server-module-list div {
+                        display: flex
+                }
+
+                #http-server-module-list dt {
+                        min-width: 10%
+                }
+
+                #http-server-module-list p {
+                        margin-top: 0
+                }
+
+                .toc ul,
+                #index {
+                        list-style-type: none;
+                        margin: 0;
+                        padding: 0
+                }
+
+                #index code {
+                        background: transparent
+                }
+
+                #index h3 {
+                        border-bottom: 1px solid #ddd
+                }
+
+                #index ul {
+                        padding: 0
+                }
+
+                #index h4 {
+                        font-weight: bold
+                }
+
+                #index h4+ul {
+                        margin-bottom: .6em
+                }
+
+                @media (min-width:200ex) {
+                        #index .two-column {
+                                column-count: 2
+                        }
+                }
+
+                @media (min-width:300ex) {
+                        #index .two-column {
+                                column-count: 3
+                        }
+                }
+
+                dl {
+                        margin-bottom: 2em
+                }
+
+                dl dl:last-child {
+                        margin-bottom: 4em
+                }
+
+                dd {
+                        margin: 0 0 1em 3em
+                }
+
+                #header-classes+dl>dd {
+                        margin-bottom: 3em
+                }
+
+                dd dd {
+                        margin-left: 2em
+                }
+
+                dd p {
+                        margin: 10px 0
+                }
+
+                .name {
+                        background: #eee;
+                        font-weight: bold;
+                        font-size: .85em;
+                        padding: 5px 10px;
+                        display: inline-block;
+                        min-width: 40%
+                }
+
+                .name:hover {
+                        background: #e0e0e0
+                }
+
+                .name>span:first-child {
+                        white-space: nowrap
+                }
+
+                .name.class>span:nth-child(2) {
+                        margin-left: .4em
+                }
+
+                .inherited {
+                        color: #999;
+                        border-left: 5px solid #eee;
+                        padding-left: 1em
+                }
+
+                .inheritance em {
+                        font-style: normal;
+                        font-weight: bold
+                }
+
+                .desc h2 {
+                        font-weight: 400;
+                        font-size: 1.25em
+                }
+
+                .desc h3 {
+                        font-size: 1em
+                }
+
+                .desc dt code {
+                        background: inherit
+                }
+
+                .source summary,
+                .git-link-div {
+                        color: #666;
+                        text-align: right;
+                        font-weight: 400;
+                        font-size: .8em;
+                        text-transform: uppercase
+                }
+
+                .source summary>* {
+                        white-space: nowrap;
+                        cursor: pointer
+                }
+
+                .git-link {
+                        color: inherit;
+                        margin-left: 1em
+                }
+
+                .source pre {
+                        max-height: 500px;
+                        overflow: auto;
+                        margin: 0
+                }
+
+                .source pre code {
+                        font-size: 12px;
+                        overflow: visible
+                }
+
+                .hlist {
+                        list-style: none
+                }
+
+                .hlist li {
+                        display: inline
+                }
+
+                .hlist li:after {
+                        content: ',\2002'
+                }
+
+                .hlist li:last-child:after {
+                        content: none
+                }
+
+                .hlist .hlist {
+                        display: inline;
+                        padding-left: 1em
+                }
+
+                img {
+                        max-width: 100%
+                }
+
+                .admonition {
+                        padding: .1em .5em;
+                        margin-bottom: 1em
+                }
+
+                .admonition-title {
+                        font-weight: bold
+                }
+
+                .admonition.note,
+                .admonition.info,
+                .admonition.important {
+                        background: #aef
+                }
+
+                .admonition.todo,
+                .admonition.versionadded,
+                .admonition.tip,
+                .admonition.hint {
+                        background: #dfd
+                }
+
+                .admonition.warning,
+                .admonition.versionchanged,
+                .admonition.deprecated {
+                        background: #fd4
+                }
+
+                .admonition.error,
+                .admonition.danger,
+                .admonition.caution {
+                        background: lightpink
+                }
+        </style>
+        <style media="screen and (min-width: 700px)">
+                @media screen and (min-width:700px) {
+                        #sidebar {
+                                width: 30%
+                        }
+
+                        #content {
+                                width: 70%;
+                                max-width: 100ch;
+                                padding: 3em 4em;
+                                border-left: 1px solid #ddd
+                        }
+
+                        pre code {
+                                font-size: 1em
+                        }
+
+                        .item .name {
+                                font-size: 1em
+                        }
+
+                        main {
+                                display: flex;
+                                flex-direction: row-reverse;
+                                justify-content: flex-end
+                        }
+
+                        .toc ul ul,
+                        #index ul {
+                                padding-left: 1.5em
+                        }
+
+                        .toc>ul>li {
+                                margin-top: .5em
+                        }
+                }
+        </style>
+        <style media="print">
+                @media print {
+                        #sidebar h1 {
+                                page-break-before: always
+                        }
+
+                        .source {
+                                display: none
+                        }
+                }
+
+                @media print {
+                        * {
+                                background: transparent !important;
+                                color: #000 !important;
+                                box-shadow: none !important;
+                                text-shadow: none !important
+                        }
+
+                        a[href]:after {
+                                content: " ("attr(href) ")";
+                                font-size: 90%
+                        }
+
+                        a[href][title]:after {
+                                content: none
+                        }
+
+                        abbr[title]:after {
+                                content: " ("attr(title) ")"
+                        }
+
+                        .ir a:after,
+                        a[href^="javascript:"]:after,
+                        a[href^="#"]:after {
+                                content: ""
+                        }
+
+                        pre,
+                        blockquote {
+                                border: 1px solid #999;
+                                page-break-inside: avoid
+                        }
+
+                        thead {
+                                display: table-header-group
+                        }
+
+                        tr,
+                        img {
+                                page-break-inside: avoid
+                        }
+
+                        img {
+                                max-width: 100% !important
+                        }
+
+                        @page {
+                                margin: 0.5cm
+                        }
+
+                        p,
+                        h2,
+                        h3 {
+                                orphans: 3;
+                                widows: 3
+                        }
+
+                        h1,
+                        h2,
+                        h3,
+                        h4,
+                        h5,
+                        h6 {
+                                page-break-after: avoid
+                        }
+                }
+        </style>
 </head>
+
 <body>
-<main>
-<article id="content">
-<header>
-<h1 class="title">Module <code>neurochat.nc_defaults</code></h1>
-</header>
-<section id="section-intro">
-<p>This module implements contains the default values of input parameters as used
-by the Configuration Class for NeuroChaT software. The parameter are defined as
-{key, {key, value}} pairs where the 1st key represent the analyse for which parameter
-are set. The second {key, value} pairs represent the names of the parameters
-and their values.</p>
-<p>@author: Md Nurul Islam; islammn at tcd dot ie</p>
-<details class="source">
-<summary>
-<span>Expand source code</span>
-</summary>
-<pre><code class="python"># -*- coding: utf-8 -*-
+        <main>
+                <article id="content">
+                        <header>
+                                <h1 class="title">Module <code>neurochat.nc_defaults</code></h1>
+                        </header>
+                        <section id="section-intro">
+                                <p>This module implements contains the default values of input parameters as used
+                                        by the Configuration Class for NeuroChaT software. The parameter are defined as
+                                        {key, {key, value}} pairs where the 1st key represent the analyse for which
+                                        parameter
+                                        are set. The second {key, value} pairs represent the names of the parameters
+                                        and their values.</p>
+                                <p>@author: Md Nurul Islam; islammn at tcd dot ie</p>
+                                <details class="source">
+                                        <summary>
+                                                <span>Expand source code</span>
+                                        </summary>
+                                        <pre><code class="python"># -*- coding: utf-8 -*-
 &#34;&#34;&#34;
 This module implements contains the default values of input parameters as used
 by the Configuration Class for NeuroChaT software. The parameter are defined as
@@ -41,184 +484,6 @@
 
 @author: Md Nurul Islam; islammn at tcd dot ie
 &#34;&#34;&#34;
-<<<<<<< HEAD
-ANALYSES= {    &#39;wave_property&#39; : True,
-               &#39;isi&#39; : True,
-               &#39;isi_corr&#39; : True,
-               &#39;theta_cell&#39; : True,
-               &#39;theta_skip_cell&#39; : True,
-               &#39;burst&#39; : True,
-               &#39;speed&#39; : True, 
-               &#39;ang_vel&#39; : True, 
-               &#39;hd_rate&#39; : True,
-               &#39;hd_shuffle&#39; : True,
-               &#39;hd_time_lapse&#39; : True,
-               &#39;hd_time_shift&#39; : True,                
-               &#39;loc_rate&#39; : True,                
-               &#39;loc_shuffle&#39; : True,                
-               &#39;loc_time_lapse&#39; : True,                
-               &#39;loc_time_shift&#39; : True,                
-               &#39;spatial_corr&#39; : True,                
-               &#39;grid&#39; : True,
-               &#39;border&#39; : True,                
-               &#39;gradient&#39; : True,                
-               &#39;multiple_regression&#39; : True,
-               &#39;inter_depend&#39; : True,
-               &#39;lfp_spectrum&#39; : True,          
-               &#39;spike_phase&#39; : True,                
-               &#39;phase_lock&#39; : True,
-               &#39;lfp_spike_causality&#39; : False
-           }
-
-PARAMETERS = {    
-                &#39;isi&#39; : {&#39;isi_bin&#39;: 2,
-                         &#39;isi_length&#39;: 350,
-                         &#39;isi_refractory&#39;: 2},
-
-                &#39;isi_corr&#39; : {&#39;isi_corr_bin_long&#39;: 2,
-                             &#39;isi_corr_len_long&#39;: 350,
-                             &#39;isi_corr_bin_short&#39;: 1,
-                             &#39;isi_corr_len_short&#39;: 10},
-    
-                &#39;theta_cell&#39; : {&#39;isi_corr_bin_long&#39; : 2,
-                               &#39;isi_corr_len_long&#39; : 350,
-                               &#39;theta_cell_freq_max&#39; : 14.0,
-                               &#39;theta_cell_freq_min&#39; : 4.0,
-                               &#39;theta_cell_freq_start&#39; : 6.0,
-                               &#39;theta_cell_tau1_max&#39; : 5.0,
-                               &#39;theta_cell_tau1_start&#39; : 0.1,
-                               &#39;theta_cell_tau2_max&#39; : 0.05,
-                               &#39;theta_cell_tau2_start&#39; : 0.05},
-    
-                &#39;burst&#39; : {&#39;burst_thresh&#39; : 5,
-                           &#39;ibi_thresh&#39; : 50},
-    
-                &#39;speed&#39; : {&#39;speed_bin&#39; : 1,
-                           &#39;speed_max&#39; : 40,
-                           &#39;speed_min&#39; : 0,
-                           &#39;speed_rate_kern_len&#39; : 3},
-                
-                &#39;ang_vel&#39; : {&#39;ang_vel_bin&#39; : 10,
-                            &#39;ang_vel_cutoff&#39; : 10,
-                            &#39;ang_vel_kern_len&#39; : 3,
-                            &#39;ang_vel_max&#39; : 200,
-                            &#39;ang_vel_min&#39; : -200},
-                
-                &#39;hd_rate&#39; : {&#39;hd_bin&#39; : 5,
-                            &#39;loc_pixel_size&#39; : 3,
-                            &#39;hd_ang_vel_cutoff&#39; : 30,
-                            &#39;hd_rate_kern_len&#39; : 5},
-                
-                &#39;hd_shuffle&#39; : {&#39;hd_shuffle_limit&#39; : 0,
-                               &#39;hd_shuffle_bins&#39; : 100,
-                               &#39;hd_shuffle_total&#39; : 500},
-                
-                &#39;hd_time_shift&#39; : {&#39;hd_shift_max&#39; : 10,
-                                 &#39;hd_shift_min&#39; : -10,
-                                 &#39;hd_shift_step&#39; : 1},
-                
-                &#39;loc_rate&#39; : {&#39;loc_pixel_size&#39; : 3,
-                             &#39;loc_chop_bound&#39; : 5,
-                             &#39;loc_rate_filter&#39; : &#39;Box&#39;,
-                             &#39;loc_rate_kern_len&#39; : 5,
-                             &#39;loc_field_thresh&#39;: 0.2,
-                             &#39;loc_field_smooth&#39;: False,
-                             &#39;loc_style&#39;: &#34;contour&#34;,
-                             &#39;loc_colormap&#39;: &#34;viridis&#34;},
-                
-                &#39;loc_shuffle&#39; : {&#39;loc_shuffle_limit&#39; : 0,
-                                &#39;loc_shuffle_nbins&#39; : 100,
-                                &#39;loc_shuffle_total&#39; : 500,
-                                &#39;loc_pixel_size&#39; : 3,
-                                &#39;loc_chop_bound&#39; : 5,
-                                &#39;loc_rate_filter&#39; : &#39;Box&#39;,
-                                &#39;loc_rate_kern_len&#39; : 5},
-                
-                &#39;loc_time_lapse&#39; : {&#39;loc_pixel_size&#39; : 3,
-                                  &#39;loc_chop_bound&#39; : 5,
-                                  &#39;loc_rate_filter&#39; : &#39;Box&#39;,
-                                  &#39;loc_rate_kern_len&#39; : 5},
-                
-                &#39;loc_time_shift&#39; : {&#39;loc_shift_max&#39; : 10,
-                                  &#39;loc_shift_min&#39; : -10,
-                                  &#39;loc_shift_step&#39; : 1,
-                                  &#39;loc_pixel_size&#39; : 3,
-                                  &#39;loc_chop_bound&#39; : 5,
-                                  &#39;loc_rate_filter&#39; : &#39;Box&#39;,
-                                  &#39;loc_rate_kern_len&#39; : 5},
-                
-                &#39;spatial_corr&#39; : {&#39;loc_pixel_size&#39; : 3,
-                                 &#39;loc_chop_bound&#39; : 5,
-                                 &#39;rot_corr_bin&#39; : 3,
-                                 &#39;spatial_corr_filter&#39; : &#39;Box&#39;,
-                                 &#39;spatial_corr_kern_len&#39; : 5,
-                                 &#39;spatial_corr_min_obs&#39; : 20},
-                
-                &#39;grid&#39; : {&#39;grid_ang_bin&#39; : 3,
-                          &#39;grid_ang_tol&#39; : 2,
-                          &#39;loc_pixel_size&#39; : 3,
-                          &#39;loc_chop_bound&#39; : 5,
-                          &#39;rot_corr_bin&#39; : 3,
-                          &#39;spatial_corr_filter&#39; : &#39;Box&#39;,
-                          &#39;spatial_corr_kern_len&#39; : 5,
-                          &#39;spatial_corr_min_obs&#39; : 20},
-                
-                &#39;border&#39; : {&#39;border_ang_bin&#39; : 3,
-                          &#39;border_firing_thresh&#39; : 0.1,
-                          &#39;border_stair_steps&#39; : 5,
-                          &#39;burst_thresh&#39; : 5,
-                          &#39;loc_pixel_size&#39; : 3,
-                          &#39;loc_chop_bound&#39; : 5,
-                          &#39;loc_rate_filter&#39; : &#39;Box&#39;,
-                          &#39;loc_rate_kern_len&#39; : 5},
-                
-                &#39;gradient&#39; : {&#39;grad_asymp_lim&#39; : 0.25,
-                              &#39;grad_displace_lim&#39; : 0.25,
-                              &#39;grad_growth_rate_lim&#39; : 0.5,
-                              &#39;border_ang_bin&#39; : 3,
-                              &#39;border_firing_thresh&#39; : 0.1,
-                              &#39;border_stair_steps&#39; : 5,
-                              &#39;burst_thresh&#39; : 5,
-                              &#39;loc_pixel_size&#39; : 3,
-                              &#39;loc_chop_bound&#39; : 5,
-                              &#39;loc_rate_filter&#39; : &#39;Box&#39;,
-                              &#39;loc_rate_kern_len&#39; : 5},
-                
-                &#39;multiple_regression&#39; : {&#39;mra_episode&#39; : 120,
-                         &#39;mra_interval&#39; : 0.1,
-                         &#39;mra_nrep&#39; : 1000},
-                
-                &#39;lfp_spectrum&#39; : {&#39;lfp_prefilt_highcut&#39; : 40,
-                                 &#39;lfp_prefilt_lowcut&#39; : 1.5,
-                                 &#39;lfp_prefilt_order&#39; : 10,
-                                 &#39;lfp_pwelch_freq_max&#39; : 40,
-                                 &#39;lfp_pwelch_nfft&#39; : 1024,
-                                 &#39;lfp_pwelch_overlap&#39; : 1.0,
-                                 &#39;lfp_pwelch_seg_size&#39; : 2.0,
-                                 &#39;lfp_stft_freq_max&#39; : 40,
-                                 &#39;lfp_stft_nfft&#39; : 1024,
-                                 &#39;lfp_stft_overlap&#39; : 1.0,
-                                 &#39;lfp_stft_seg_size&#39; : 2.0},
-                
-                &#39;spike_phase&#39; : {&#39;phase_amp_thresh&#39; : 0.15,
-                                &#39;phase_bin&#39; : 5,
-                                &#39;phase_freq_max&#39; : 12.0,
-                                &#39;phase_freq_min&#39; : 6.0,
-                                &#39;phase_loc_freq_max&#39; : 40,
-                                &#39;phase_loc_nfft&#39; : 1024,
-                                &#39;phase_power_thresh&#39; : 0.1,
-                                &#39;phase_raster_bin&#39; : 2,
-                                &#39;lfp_prefilt_highcut&#39; : 40,
-                                &#39;lfp_prefilt_lowcut&#39; : 1.5,
-                                &#39;lfp_prefilt_order&#39; : 10},
-                
-                &#39;phase_lock&#39; : {&#39;phase_loc_freq_max&#39; : 40,
-                               &#39;phase_loc_nfft&#39; : 1024,
-                               &#39;phase_loc_win_low&#39; : -0.4,
-                               &#39;phase_loc_win_up&#39; : 0.4,
-                               &#39;phase_power_thresh&#39; : 0.1,
-                               &#39;phase_raster_bin&#39; : 2}}</code></pre>
-=======
 ANALYSES = {&#39;wave_property&#39;: True,
             &#39;isi&#39;: True,
             &#39;isi_corr&#39;: True,
@@ -395,36 +660,38 @@
                    &#39;phase_loc_win_up&#39;: 0.4,
                    &#39;phase_power_thresh&#39;: 0.1,
                    &#39;phase_raster_bin&#39;: 2}}</code></pre>
->>>>>>> b56d2c01
-</details>
-</section>
-<section>
-</section>
-<section>
-</section>
-<section>
-</section>
-<section>
-</section>
-</article>
-<nav id="sidebar">
-<h1>Index</h1>
-<div class="toc">
-<ul></ul>
-</div>
-<ul id="index">
-<li><h3>Super-module</h3>
-<ul>
-<li><code><a title="neurochat" href="index.html">neurochat</a></code></li>
-</ul>
-</li>
-</ul>
-</nav>
-</main>
-<footer id="footer">
-<p>Generated by <a href="https://pdoc3.github.io/pdoc"><cite>pdoc</cite> 0.7.5</a>.</p>
-</footer>
-<script src="https://cdnjs.cloudflare.com/ajax/libs/highlight.js/9.12.0/highlight.min.js"></script>
-<script>hljs.initHighlightingOnLoad()</script>
+                                </details>
+                        </section>
+                        <section>
+                        </section>
+                        <section>
+                        </section>
+                        <section>
+                        </section>
+                        <section>
+                        </section>
+                </article>
+                <nav id="sidebar">
+                        <h1>Index</h1>
+                        <div class="toc">
+                                <ul></ul>
+                        </div>
+                        <ul id="index">
+                                <li>
+                                        <h3>Super-module</h3>
+                                        <ul>
+                                                <li><code><a title="neurochat" href="index.html">neurochat</a></code>
+                                                </li>
+                                        </ul>
+                                </li>
+                        </ul>
+                </nav>
+        </main>
+        <footer id="footer">
+                <p>Generated by <a href="https://pdoc3.github.io/pdoc"><cite>pdoc</cite> 0.7.5</a>.</p>
+        </footer>
+        <script src="https://cdnjs.cloudflare.com/ajax/libs/highlight.js/9.12.0/highlight.min.js"></script>
+        <script>hljs.initHighlightingOnLoad()</script>
 </body>
+
 </html>