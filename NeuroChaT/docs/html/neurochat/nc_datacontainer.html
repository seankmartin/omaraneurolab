--- conflicted
+++ resolved
@@ -1,32 +1,475 @@
 <!doctype html>
 <html lang="en">
+
 <head>
-<meta charset="utf-8">
-<meta name="viewport" content="width=device-width, initial-scale=1, minimum-scale=1" />
-<meta name="generator" content="pdoc 0.7.5" />
-<title>neurochat.nc_datacontainer API documentation</title>
-<meta name="description" content="This module implements a container for the Ndata class to simplify multi experiment analyses …" />
-<link href='https://cdnjs.cloudflare.com/ajax/libs/normalize/8.0.0/normalize.min.css' rel='stylesheet'>
-<link href='https://cdnjs.cloudflare.com/ajax/libs/10up-sanitize.css/8.0.0/sanitize.min.css' rel='stylesheet'>
-<link href="https://cdnjs.cloudflare.com/ajax/libs/highlight.js/9.12.0/styles/github.min.css" rel="stylesheet">
-<style>.flex{display:flex !important}body{line-height:1.5em}#content{padding:20px}#sidebar{padding:30px;overflow:hidden}.http-server-breadcrumbs{font-size:130%;margin:0 0 15px 0}#footer{font-size:.75em;padding:5px 30px;border-top:1px solid #ddd;text-align:right}#footer p{margin:0 0 0 1em;display:inline-block}#footer p:last-child{margin-right:30px}h1,h2,h3,h4,h5{font-weight:300}h1{font-size:2.5em;line-height:1.1em}h2{font-size:1.75em;margin:1em 0 .50em 0}h3{font-size:1.4em;margin:25px 0 10px 0}h4{margin:0;font-size:105%}a{color:#058;text-decoration:none;transition:color .3s ease-in-out}a:hover{color:#e82}.title code{font-weight:bold}h2[id^="header-"]{margin-top:2em}.ident{color:#900}pre code{background:#f8f8f8;font-size:.8em;line-height:1.4em}code{background:#f2f2f1;padding:1px 4px;overflow-wrap:break-word}h1 code{background:transparent}pre{background:#f8f8f8;border:0;border-top:1px solid #ccc;border-bottom:1px solid #ccc;margin:1em 0;padding:1ex}#http-server-module-list{display:flex;flex-flow:column}#http-server-module-list div{display:flex}#http-server-module-list dt{min-width:10%}#http-server-module-list p{margin-top:0}.toc ul,#index{list-style-type:none;margin:0;padding:0}#index code{background:transparent}#index h3{border-bottom:1px solid #ddd}#index ul{padding:0}#index h4{font-weight:bold}#index h4 + ul{margin-bottom:.6em}@media (min-width:200ex){#index .two-column{column-count:2}}@media (min-width:300ex){#index .two-column{column-count:3}}dl{margin-bottom:2em}dl dl:last-child{margin-bottom:4em}dd{margin:0 0 1em 3em}#header-classes + dl > dd{margin-bottom:3em}dd dd{margin-left:2em}dd p{margin:10px 0}.name{background:#eee;font-weight:bold;font-size:.85em;padding:5px 10px;display:inline-block;min-width:40%}.name:hover{background:#e0e0e0}.name > span:first-child{white-space:nowrap}.name.class > span:nth-child(2){margin-left:.4em}.inherited{color:#999;border-left:5px solid #eee;padding-left:1em}.inheritance em{font-style:normal;font-weight:bold}.desc h2{font-weight:400;font-size:1.25em}.desc h3{font-size:1em}.desc dt code{background:inherit}.source summary,.git-link-div{color:#666;text-align:right;font-weight:400;font-size:.8em;text-transform:uppercase}.source summary > *{white-space:nowrap;cursor:pointer}.git-link{color:inherit;margin-left:1em}.source pre{max-height:500px;overflow:auto;margin:0}.source pre code{font-size:12px;overflow:visible}.hlist{list-style:none}.hlist li{display:inline}.hlist li:after{content:',\2002'}.hlist li:last-child:after{content:none}.hlist .hlist{display:inline;padding-left:1em}img{max-width:100%}.admonition{padding:.1em .5em;margin-bottom:1em}.admonition-title{font-weight:bold}.admonition.note,.admonition.info,.admonition.important{background:#aef}.admonition.todo,.admonition.versionadded,.admonition.tip,.admonition.hint{background:#dfd}.admonition.warning,.admonition.versionchanged,.admonition.deprecated{background:#fd4}.admonition.error,.admonition.danger,.admonition.caution{background:lightpink}</style>
-<style media="screen and (min-width: 700px)">@media screen and (min-width:700px){#sidebar{width:30%}#content{width:70%;max-width:100ch;padding:3em 4em;border-left:1px solid #ddd}pre code{font-size:1em}.item .name{font-size:1em}main{display:flex;flex-direction:row-reverse;justify-content:flex-end}.toc ul ul,#index ul{padding-left:1.5em}.toc > ul > li{margin-top:.5em}}</style>
-<style media="print">@media print{#sidebar h1{page-break-before:always}.source{display:none}}@media print{*{background:transparent !important;color:#000 !important;box-shadow:none !important;text-shadow:none !important}a[href]:after{content:" (" attr(href) ")";font-size:90%}a[href][title]:after{content:none}abbr[title]:after{content:" (" attr(title) ")"}.ir a:after,a[href^="javascript:"]:after,a[href^="#"]:after{content:""}pre,blockquote{border:1px solid #999;page-break-inside:avoid}thead{display:table-header-group}tr,img{page-break-inside:avoid}img{max-width:100% !important}@page{margin:0.5cm}p,h2,h3{orphans:3;widows:3}h1,h2,h3,h4,h5,h6{page-break-after:avoid}}</style>
+    <meta charset="utf-8">
+    <meta name="viewport" content="width=device-width, initial-scale=1, minimum-scale=1" />
+    <meta name="generator" content="pdoc 0.7.5" />
+    <title>neurochat.nc_datacontainer API documentation</title>
+    <meta name="description"
+        content="This module implements a container for the Ndata class to simplify multi experiment analyses …" />
+    <link href='https://cdnjs.cloudflare.com/ajax/libs/normalize/8.0.0/normalize.min.css' rel='stylesheet'>
+    <link href='https://cdnjs.cloudflare.com/ajax/libs/10up-sanitize.css/8.0.0/sanitize.min.css' rel='stylesheet'>
+    <link href="https://cdnjs.cloudflare.com/ajax/libs/highlight.js/9.12.0/styles/github.min.css" rel="stylesheet">
+    <style>
+        .flex {
+            display: flex !important
+        }
+
+        body {
+            line-height: 1.5em
+        }
+
+        #content {
+            padding: 20px
+        }
+
+        #sidebar {
+            padding: 30px;
+            overflow: hidden
+        }
+
+        .http-server-breadcrumbs {
+            font-size: 130%;
+            margin: 0 0 15px 0
+        }
+
+        #footer {
+            font-size: .75em;
+            padding: 5px 30px;
+            border-top: 1px solid #ddd;
+            text-align: right
+        }
+
+        #footer p {
+            margin: 0 0 0 1em;
+            display: inline-block
+        }
+
+        #footer p:last-child {
+            margin-right: 30px
+        }
+
+        h1,
+        h2,
+        h3,
+        h4,
+        h5 {
+            font-weight: 300
+        }
+
+        h1 {
+            font-size: 2.5em;
+            line-height: 1.1em
+        }
+
+        h2 {
+            font-size: 1.75em;
+            margin: 1em 0 .50em 0
+        }
+
+        h3 {
+            font-size: 1.4em;
+            margin: 25px 0 10px 0
+        }
+
+        h4 {
+            margin: 0;
+            font-size: 105%
+        }
+
+        a {
+            color: #058;
+            text-decoration: none;
+            transition: color .3s ease-in-out
+        }
+
+        a:hover {
+            color: #e82
+        }
+
+        .title code {
+            font-weight: bold
+        }
+
+        h2[id^="header-"] {
+            margin-top: 2em
+        }
+
+        .ident {
+            color: #900
+        }
+
+        pre code {
+            background: #f8f8f8;
+            font-size: .8em;
+            line-height: 1.4em
+        }
+
+        code {
+            background: #f2f2f1;
+            padding: 1px 4px;
+            overflow-wrap: break-word
+        }
+
+        h1 code {
+            background: transparent
+        }
+
+        pre {
+            background: #f8f8f8;
+            border: 0;
+            border-top: 1px solid #ccc;
+            border-bottom: 1px solid #ccc;
+            margin: 1em 0;
+            padding: 1ex
+        }
+
+        #http-server-module-list {
+            display: flex;
+            flex-flow: column
+        }
+
+        #http-server-module-list div {
+            display: flex
+        }
+
+        #http-server-module-list dt {
+            min-width: 10%
+        }
+
+        #http-server-module-list p {
+            margin-top: 0
+        }
+
+        .toc ul,
+        #index {
+            list-style-type: none;
+            margin: 0;
+            padding: 0
+        }
+
+        #index code {
+            background: transparent
+        }
+
+        #index h3 {
+            border-bottom: 1px solid #ddd
+        }
+
+        #index ul {
+            padding: 0
+        }
+
+        #index h4 {
+            font-weight: bold
+        }
+
+        #index h4+ul {
+            margin-bottom: .6em
+        }
+
+        @media (min-width:200ex) {
+            #index .two-column {
+                column-count: 2
+            }
+        }
+
+        @media (min-width:300ex) {
+            #index .two-column {
+                column-count: 3
+            }
+        }
+
+        dl {
+            margin-bottom: 2em
+        }
+
+        dl dl:last-child {
+            margin-bottom: 4em
+        }
+
+        dd {
+            margin: 0 0 1em 3em
+        }
+
+        #header-classes+dl>dd {
+            margin-bottom: 3em
+        }
+
+        dd dd {
+            margin-left: 2em
+        }
+
+        dd p {
+            margin: 10px 0
+        }
+
+        .name {
+            background: #eee;
+            font-weight: bold;
+            font-size: .85em;
+            padding: 5px 10px;
+            display: inline-block;
+            min-width: 40%
+        }
+
+        .name:hover {
+            background: #e0e0e0
+        }
+
+        .name>span:first-child {
+            white-space: nowrap
+        }
+
+        .name.class>span:nth-child(2) {
+            margin-left: .4em
+        }
+
+        .inherited {
+            color: #999;
+            border-left: 5px solid #eee;
+            padding-left: 1em
+        }
+
+        .inheritance em {
+            font-style: normal;
+            font-weight: bold
+        }
+
+        .desc h2 {
+            font-weight: 400;
+            font-size: 1.25em
+        }
+
+        .desc h3 {
+            font-size: 1em
+        }
+
+        .desc dt code {
+            background: inherit
+        }
+
+        .source summary,
+        .git-link-div {
+            color: #666;
+            text-align: right;
+            font-weight: 400;
+            font-size: .8em;
+            text-transform: uppercase
+        }
+
+        .source summary>* {
+            white-space: nowrap;
+            cursor: pointer
+        }
+
+        .git-link {
+            color: inherit;
+            margin-left: 1em
+        }
+
+        .source pre {
+            max-height: 500px;
+            overflow: auto;
+            margin: 0
+        }
+
+        .source pre code {
+            font-size: 12px;
+            overflow: visible
+        }
+
+        .hlist {
+            list-style: none
+        }
+
+        .hlist li {
+            display: inline
+        }
+
+        .hlist li:after {
+            content: ',\2002'
+        }
+
+        .hlist li:last-child:after {
+            content: none
+        }
+
+        .hlist .hlist {
+            display: inline;
+            padding-left: 1em
+        }
+
+        img {
+            max-width: 100%
+        }
+
+        .admonition {
+            padding: .1em .5em;
+            margin-bottom: 1em
+        }
+
+        .admonition-title {
+            font-weight: bold
+        }
+
+        .admonition.note,
+        .admonition.info,
+        .admonition.important {
+            background: #aef
+        }
+
+        .admonition.todo,
+        .admonition.versionadded,
+        .admonition.tip,
+        .admonition.hint {
+            background: #dfd
+        }
+
+        .admonition.warning,
+        .admonition.versionchanged,
+        .admonition.deprecated {
+            background: #fd4
+        }
+
+        .admonition.error,
+        .admonition.danger,
+        .admonition.caution {
+            background: lightpink
+        }
+    </style>
+    <style media="screen and (min-width: 700px)">
+        @media screen and (min-width:700px) {
+            #sidebar {
+                width: 30%
+            }
+
+            #content {
+                width: 70%;
+                max-width: 100ch;
+                padding: 3em 4em;
+                border-left: 1px solid #ddd
+            }
+
+            pre code {
+                font-size: 1em
+            }
+
+            .item .name {
+                font-size: 1em
+            }
+
+            main {
+                display: flex;
+                flex-direction: row-reverse;
+                justify-content: flex-end
+            }
+
+            .toc ul ul,
+            #index ul {
+                padding-left: 1.5em
+            }
+
+            .toc>ul>li {
+                margin-top: .5em
+            }
+        }
+    </style>
+    <style media="print">
+        @media print {
+            #sidebar h1 {
+                page-break-before: always
+            }
+
+            .source {
+                display: none
+            }
+        }
+
+        @media print {
+            * {
+                background: transparent !important;
+                color: #000 !important;
+                box-shadow: none !important;
+                text-shadow: none !important
+            }
+
+            a[href]:after {
+                content: " ("attr(href) ")";
+                font-size: 90%
+            }
+
+            a[href][title]:after {
+                content: none
+            }
+
+            abbr[title]:after {
+                content: " ("attr(title) ")"
+            }
+
+            .ir a:after,
+            a[href^="javascript:"]:after,
+            a[href^="#"]:after {
+                content: ""
+            }
+
+            pre,
+            blockquote {
+                border: 1px solid #999;
+                page-break-inside: avoid
+            }
+
+            thead {
+                display: table-header-group
+            }
+
+            tr,
+            img {
+                page-break-inside: avoid
+            }
+
+            img {
+                max-width: 100% !important
+            }
+
+            @page {
+                margin: 0.5cm
+            }
+
+            p,
+            h2,
+            h3 {
+                orphans: 3;
+                widows: 3
+            }
+
+            h1,
+            h2,
+            h3,
+            h4,
+            h5,
+            h6 {
+                page-break-after: avoid
+            }
+        }
+    </style>
 </head>
+
 <body>
-<main>
-<article id="content">
-<header>
-<h1 class="title">Module <code>neurochat.nc_datacontainer</code></h1>
-</header>
-<section id="section-intro">
-<p>This module implements a container for the Ndata class to simplify multi experiment analyses.</p>
-<p>@author: Sean Martin; martins7 at tcd dot ie</p>
-<details class="source">
-<summary>
-<span>Expand source code</span>
-</summary>
-<pre><code class="python"># -*- coding: utf-8 -*-
+    <main>
+        <article id="content">
+            <header>
+                <h1 class="title">Module <code>neurochat.nc_datacontainer</code></h1>
+            </header>
+            <section id="section-intro">
+                <p>This module implements a container for the Ndata class to simplify multi experiment analyses.</p>
+                <p>@author: Sean Martin; martins7 at tcd dot ie</p>
+                <details class="source">
+                    <summary>
+                        <span>Expand source code</span>
+                    </summary>
+                    <pre><code class="python"># -*- coding: utf-8 -*-
 &#34;&#34;&#34;
 This module implements a container for the Ndata class to simplify multi experiment analyses.
 
@@ -792,11 +1235,6 @@
         self._count_num_units()
         end_total = len(self)
 
-<<<<<<< HEAD
-        print((&#34;{} tetrodes with {} units reduced to &#34;
-               + &#34;{} tetrodes with {} units&#34;).format(
-            start_size, start_total, end_size, end_total))
-=======
         if end_total != start_total:
             print((&#34;{} tetrodes with {} units reduced to &#34;
                    + &#34;{} tetrodes with {} units&#34;).format(
@@ -804,7 +1242,6 @@
         else:
             print(&#34;{} tetrodes with {} units&#34;.format(
                 start_size, start_total))
->>>>>>> b56d2c01
 
     def get_data_at(self, data_index, unit_index):
         if self._load_on_fly:
@@ -1011,57 +1448,60 @@
 
     def __iter__(self):
         return NDataContainerIterator(self)</code></pre>
-</details>
-</section>
-<section>
-</section>
-<section>
-</section>
-<section>
-</section>
-<section>
-<h2 class="section-title" id="header-classes">Classes</h2>
-<dl>
-<dt id="neurochat.nc_datacontainer.NDataContainer"><code class="flex name class">
+                </details>
+            </section>
+            <section>
+            </section>
+            <section>
+            </section>
+            <section>
+            </section>
+            <section>
+                <h2 class="section-title" id="header-classes">Classes</h2>
+                <dl>
+                    <dt id="neurochat.nc_datacontainer.NDataContainer"><code class="flex name class">
 <span>class <span class="ident">NDataContainer</span></span>
 <span>(</span><span>share_positions=False, load_on_fly=False, share_stms=False)</span>
 </code></dt>
-<dd>
-<section class="desc"><p>Class for storing multiple file locations for ndata objects.</p>
-<p>Additionally the ndata objects themselves can be stored.</p>
-<p>Initialise the class.</p>
-<h2 id="parameters">Parameters</h2>
-<dl>
-<dt><strong><code>share_positions</code></strong> :&ensp;<code>bool</code></dt>
-<dd>Share the same position file between the data objects</dd>
-<dt><strong><code>load_on_fly</code></strong> :&ensp;<code>bool</code></dt>
-<dd>Don't store all the data in memory,
-instead load it as needed, on the fly</dd>
-</dl>
-<h2 id="attributes">Attributes</h2>
-<dl>
-<dt><strong><code>_container</code></strong> :&ensp;<code>List</code></dt>
-<dd>&nbsp;</dd>
-<dt><strong><code>_file_names_dict</code></strong> :&ensp;<code>Dict</code></dt>
-<dd>&nbsp;</dd>
-<dt><strong><code>_units</code></strong> :&ensp;<code>List</code></dt>
-<dd>&nbsp;</dd>
-<dt><strong><code>_unit_count</code></strong> :&ensp;<code>List</code></dt>
-<dd>&nbsp;</dd>
-<dt><strong><code>_share_positions</code></strong> :&ensp;<code>bool</code></dt>
-<dd>&nbsp;</dd>
-<dt><strong><code>_load_on_fly</code></strong> :&ensp;<code>bool</code></dt>
-<dd>&nbsp;</dd>
-<dt><strong><code>_smoothed_speed</code></strong> :&ensp;<code>bool</code></dt>
-<dd>&nbsp;</dd>
-<dt><strong><code>_last_data_pt</code></strong> :&ensp;<code>tuple</code> (<code>int</code>, <code>NData</code>)</dt>
-<dd>&nbsp;</dd>
-</dl></section>
-<details class="source">
-<summary>
-<span>Expand source code</span>
-</summary>
-<pre><code class="python">class NDataContainer():
+                    <dd>
+                        <section class="desc">
+                            <p>Class for storing multiple file locations for ndata objects.</p>
+                            <p>Additionally the ndata objects themselves can be stored.</p>
+                            <p>Initialise the class.</p>
+                            <h2 id="parameters">Parameters</h2>
+                            <dl>
+                                <dt><strong><code>share_positions</code></strong> :&ensp;<code>bool</code></dt>
+                                <dd>Share the same position file between the data objects</dd>
+                                <dt><strong><code>load_on_fly</code></strong> :&ensp;<code>bool</code></dt>
+                                <dd>Don't store all the data in memory,
+                                    instead load it as needed, on the fly</dd>
+                            </dl>
+                            <h2 id="attributes">Attributes</h2>
+                            <dl>
+                                <dt><strong><code>_container</code></strong> :&ensp;<code>List</code></dt>
+                                <dd>&nbsp;</dd>
+                                <dt><strong><code>_file_names_dict</code></strong> :&ensp;<code>Dict</code></dt>
+                                <dd>&nbsp;</dd>
+                                <dt><strong><code>_units</code></strong> :&ensp;<code>List</code></dt>
+                                <dd>&nbsp;</dd>
+                                <dt><strong><code>_unit_count</code></strong> :&ensp;<code>List</code></dt>
+                                <dd>&nbsp;</dd>
+                                <dt><strong><code>_share_positions</code></strong> :&ensp;<code>bool</code></dt>
+                                <dd>&nbsp;</dd>
+                                <dt><strong><code>_load_on_fly</code></strong> :&ensp;<code>bool</code></dt>
+                                <dd>&nbsp;</dd>
+                                <dt><strong><code>_smoothed_speed</code></strong> :&ensp;<code>bool</code></dt>
+                                <dd>&nbsp;</dd>
+                                <dt><strong><code>_last_data_pt</code></strong> :&ensp;<code>tuple</code>
+                                    (<code>int</code>, <code>NData</code>)</dt>
+                                <dd>&nbsp;</dd>
+                            </dl>
+                        </section>
+                        <details class="source">
+                            <summary>
+                                <span>Expand source code</span>
+                            </summary>
+                            <pre><code class="python">class NDataContainer():
     &#34;&#34;&#34;
     Class for storing multiple file locations for ndata objects.
 
@@ -1792,11 +2232,6 @@
         self._count_num_units()
         end_total = len(self)
 
-<<<<<<< HEAD
-        print((&#34;{} tetrodes with {} units reduced to &#34;
-               + &#34;{} tetrodes with {} units&#34;).format(
-            start_size, start_total, end_size, end_total))
-=======
         if end_total != start_total:
             print((&#34;{} tetrodes with {} units reduced to &#34;
                    + &#34;{} tetrodes with {} units&#34;).format(
@@ -1804,7 +2239,6 @@
         else:
             print(&#34;{} tetrodes with {} units&#34;.format(
                 start_size, start_total))
->>>>>>> b56d2c01
 
     def get_data_at(self, data_index, unit_index):
         if self._load_on_fly:
@@ -2011,40 +2445,45 @@
 
     def __iter__(self):
         return NDataContainerIterator(self)</code></pre>
-</details>
-<h3>Class variables</h3>
-<dl>
-<dt id="neurochat.nc_datacontainer.NDataContainer.EFileType"><code class="name">var <span class="ident">EFileType</span></code></dt>
-<dd>
-<section class="desc"><p>The different filetypes that can be added to an object.</p></section>
-</dd>
-</dl>
-<h3>Methods</h3>
-<dl>
-<dt id="neurochat.nc_datacontainer.NDataContainer.add_all_files"><code class="name flex">
+                        </details>
+                        <h3>Class variables</h3>
+                        <dl>
+                            <dt id="neurochat.nc_datacontainer.NDataContainer.EFileType"><code
+                                    class="name">var <span class="ident">EFileType</span></code></dt>
+                            <dd>
+                                <section class="desc">
+                                    <p>The different filetypes that can be added to an object.</p>
+                                </section>
+                            </dd>
+                        </dl>
+                        <h3>Methods</h3>
+                        <dl>
+                            <dt id="neurochat.nc_datacontainer.NDataContainer.add_all_files"><code class="name flex">
 <span>def <span class="ident">add_all_files</span></span>(<span>self, spats, spikes, lfps)</span>
 </code></dt>
-<dd>
-<section class="desc"><p>Quickly add a list of positions, spikes and lfps.</p>
-<h2 id="parameters">Parameters</h2>
-<dl>
-<dt><strong><code>spats</code></strong> :&ensp;<code>list</code></dt>
-<dd>The list of spatial files</dd>
-<dt><strong><code>spikes</code></strong> :&ensp;<code>list</code></dt>
-<dd>The list of spike files</dd>
-<dt><strong><code>lfps</code></strong> :&ensp;<code>list</code></dt>
-<dd>The list of lfp files</dd>
-</dl>
-<h2 id="returns">Returns</h2>
-<dl>
-<dt><code>None</code></dt>
-<dd>&nbsp;</dd>
-</dl></section>
-<details class="source">
-<summary>
-<span>Expand source code</span>
-</summary>
-<pre><code class="python">def add_all_files(self, spats, spikes, lfps):
+                            <dd>
+                                <section class="desc">
+                                    <p>Quickly add a list of positions, spikes and lfps.</p>
+                                    <h2 id="parameters">Parameters</h2>
+                                    <dl>
+                                        <dt><strong><code>spats</code></strong> :&ensp;<code>list</code></dt>
+                                        <dd>The list of spatial files</dd>
+                                        <dt><strong><code>spikes</code></strong> :&ensp;<code>list</code></dt>
+                                        <dd>The list of spike files</dd>
+                                        <dt><strong><code>lfps</code></strong> :&ensp;<code>list</code></dt>
+                                        <dd>The list of lfp files</dd>
+                                    </dl>
+                                    <h2 id="returns">Returns</h2>
+                                    <dl>
+                                        <dt><code>None</code></dt>
+                                        <dd>&nbsp;</dd>
+                                    </dl>
+                                </section>
+                                <details class="source">
+                                    <summary>
+                                        <span>Expand source code</span>
+                                    </summary>
+                                    <pre><code class="python">def add_all_files(self, spats, spikes, lfps):
     &#34;&#34;&#34;
     Quickly add a list of positions, spikes and lfps.
 
@@ -2065,47 +2504,51 @@
     self.add_files(self.EFileType.Position, spats)
     self.add_files(self.EFileType.Spike, spikes)
     self.add_files(self.EFileType.LFP, lfps)</code></pre>
-</details>
-</dd>
-<dt id="neurochat.nc_datacontainer.NDataContainer.add_axona_files_from_dir"><code class="name flex">
+                                </details>
+                            </dd>
+                            <dt id="neurochat.nc_datacontainer.NDataContainer.add_axona_files_from_dir"><code
+                                    class="name flex">
 <span>def <span class="ident">add_axona_files_from_dir</span></span>(<span>self, directory, recursive=False, verbose=False, **kwargs)</span>
 </code></dt>
-<dd>
-<section class="desc"><p>Go through a directory, extracting files from it.</p>
-<h2 id="parameters">Parameters</h2>
-<dl>
-<dt><strong><code>directory</code></strong> :&ensp;<code>str</code></dt>
-<dd>The directory to parse through</dd>
-</dl>
-<p>recursive : bool, optional. Defaults to False.
-Whether to recurse through dirs
-verbose: bool, optional. Defaults to False.
-Whether to print the files being added.</p>
-<dl>
-<dt><strong><code>**kwargs</code></strong> :&ensp;<code>keyword</code> <code>arguments</code></dt>
-<dd>tetrode_list : list
-list of tetrodes to consider
-data_extension : str default .set
-cluster_extension : str default .cut
-pos_extension : str default .txt
-lfp_extension : str default .eeg
-re_filter : str default None
-regex string for matching filenames
-save_result : bool default True
-should save the resulting collection to a file
-unit_cutoff : tuple of ints
-don't consider any recordings with units outside this range</dd>
-</dl>
-<h2 id="returns">Returns</h2>
-<dl>
-<dt><code>None</code></dt>
-<dd>&nbsp;</dd>
-</dl></section>
-<details class="source">
-<summary>
-<span>Expand source code</span>
-</summary>
-<pre><code class="python">def add_axona_files_from_dir(
+                            <dd>
+                                <section class="desc">
+                                    <p>Go through a directory, extracting files from it.</p>
+                                    <h2 id="parameters">Parameters</h2>
+                                    <dl>
+                                        <dt><strong><code>directory</code></strong> :&ensp;<code>str</code></dt>
+                                        <dd>The directory to parse through</dd>
+                                    </dl>
+                                    <p>recursive : bool, optional. Defaults to False.
+                                        Whether to recurse through dirs
+                                        verbose: bool, optional. Defaults to False.
+                                        Whether to print the files being added.</p>
+                                    <dl>
+                                        <dt><strong><code>**kwargs</code></strong> :&ensp;<code>keyword</code>
+                                            <code>arguments</code></dt>
+                                        <dd>tetrode_list : list
+                                            list of tetrodes to consider
+                                            data_extension : str default .set
+                                            cluster_extension : str default .cut
+                                            pos_extension : str default .txt
+                                            lfp_extension : str default .eeg
+                                            re_filter : str default None
+                                            regex string for matching filenames
+                                            save_result : bool default True
+                                            should save the resulting collection to a file
+                                            unit_cutoff : tuple of ints
+                                            don't consider any recordings with units outside this range</dd>
+                                    </dl>
+                                    <h2 id="returns">Returns</h2>
+                                    <dl>
+                                        <dt><code>None</code></dt>
+                                        <dd>&nbsp;</dd>
+                                    </dl>
+                                </section>
+                                <details class="source">
+                                    <summary>
+                                        <span>Expand source code</span>
+                                    </summary>
+                                    <pre><code class="python">def add_axona_files_from_dir(
         self, directory, recursive=False, verbose=False, **kwargs):
     &#34;&#34;&#34;
     Go through a directory, extracting files from it.
@@ -2247,49 +2690,53 @@
             &#34;Wrote list of files considered to {}&#34;.format(out_loc))
         return out_loc
     return cluster_files</code></pre>
-</details>
-</dd>
-<dt id="neurochat.nc_datacontainer.NDataContainer.add_data"><code class="name flex">
+                                </details>
+                            </dd>
+                            <dt id="neurochat.nc_datacontainer.NDataContainer.add_data"><code class="name flex">
 <span>def <span class="ident">add_data</span></span>(<span>self, data)</span>
 </code></dt>
-<dd>
-<section class="desc"><p>Add an NData object to this container.</p></section>
-<details class="source">
-<summary>
-<span>Expand source code</span>
-</summary>
-<pre><code class="python">def add_data(self, data):
+                            <dd>
+                                <section class="desc">
+                                    <p>Add an NData object to this container.</p>
+                                </section>
+                                <details class="source">
+                                    <summary>
+                                        <span>Expand source code</span>
+                                    </summary>
+                                    <pre><code class="python">def add_data(self, data):
     &#34;&#34;&#34;Add an NData object to this container.&#34;&#34;&#34;
     if isinstance(data, NData):
         self._container.append(data)
     else:
         logging.error(&#34;Adding incorrect object to data container&#34;)
         return</code></pre>
-</details>
-</dd>
-<dt id="neurochat.nc_datacontainer.NDataContainer.add_files"><code class="name flex">
+                                </details>
+                            </dd>
+                            <dt id="neurochat.nc_datacontainer.NDataContainer.add_files"><code class="name flex">
 <span>def <span class="ident">add_files</span></span>(<span>self, f_type, descriptors)</span>
 </code></dt>
-<dd>
-<section class="desc"><p>Add a list of filenames of the given type to the container.</p>
-<h2 id="parameters">Parameters</h2>
-<dl>
-<dt><strong><code>f_type</code></strong> :&ensp;<code>EFileType</code>:</dt>
-<dd>The type of file being added (Spike, LFP, Position)</dd>
-<dt><strong><code>descriptors</code></strong> :&ensp;<code>list</code></dt>
-<dd>Either a list of filenames, or a list of tuples in the order
-(filenames, obj_names, data_sytem). Filenames should be absolute</dd>
-</dl>
-<h2 id="returns">Returns</h2>
-<dl>
-<dt><code>None</code></dt>
-<dd>&nbsp;</dd>
-</dl></section>
-<details class="source">
-<summary>
-<span>Expand source code</span>
-</summary>
-<pre><code class="python">def add_files(self, f_type, descriptors):
+                            <dd>
+                                <section class="desc">
+                                    <p>Add a list of filenames of the given type to the container.</p>
+                                    <h2 id="parameters">Parameters</h2>
+                                    <dl>
+                                        <dt><strong><code>f_type</code></strong> :&ensp;<code>EFileType</code>:</dt>
+                                        <dd>The type of file being added (Spike, LFP, Position)</dd>
+                                        <dt><strong><code>descriptors</code></strong> :&ensp;<code>list</code></dt>
+                                        <dd>Either a list of filenames, or a list of tuples in the order
+                                            (filenames, obj_names, data_sytem). Filenames should be absolute</dd>
+                                    </dl>
+                                    <h2 id="returns">Returns</h2>
+                                    <dl>
+                                        <dt><code>None</code></dt>
+                                        <dd>&nbsp;</dd>
+                                    </dl>
+                                </section>
+                                <details class="source">
+                                    <summary>
+                                        <span>Expand source code</span>
+                                    </summary>
+                                    <pre><code class="python">def add_files(self, f_type, descriptors):
     &#34;&#34;&#34;
     Add a list of filenames of the given type to the container.
 
@@ -2341,32 +2788,35 @@
                 description.append(None)
         self._file_names_dict.setdefault(
             f_type.name, []).append(description)</code></pre>
-</details>
-</dd>
-<dt id="neurochat.nc_datacontainer.NDataContainer.add_files_from_excel"><code class="name flex">
+                                </details>
+                            </dd>
+                            <dt id="neurochat.nc_datacontainer.NDataContainer.add_files_from_excel"><code
+                                    class="name flex">
 <span>def <span class="ident">add_files_from_excel</span></span>(<span>self, file_loc, unit_sep=' ')</span>
 </code></dt>
-<dd>
-<section class="desc"><p>Add filepaths from an excel file.</p>
-<p>These should be setup to be in the order:
-directory | position file | spike file | unit numbers | eeg extension</p>
-<h2 id="parameters">Parameters</h2>
-<dl>
-<dt><strong><code>file_loc</code></strong> :&ensp;<code>str</code></dt>
-<dd>Name of the excel file that contains the data specifications</dd>
-<dt><strong><code>unit_sep</code></strong> :&ensp;<code>str</code></dt>
-<dd>Optional separator character for unit numbers, default " "</dd>
-</dl>
-<h2 id="returns">Returns</h2>
-<dl>
-<dt><code>excel_info</code> :</dt>
-<dd>The raw info parsed from the excel file for further use</dd>
-</dl></section>
-<details class="source">
-<summary>
-<span>Expand source code</span>
-</summary>
-<pre><code class="python">def add_files_from_excel(self, file_loc, unit_sep=&#34; &#34;):
+                            <dd>
+                                <section class="desc">
+                                    <p>Add filepaths from an excel file.</p>
+                                    <p>These should be setup to be in the order:
+                                        directory | position file | spike file | unit numbers | eeg extension</p>
+                                    <h2 id="parameters">Parameters</h2>
+                                    <dl>
+                                        <dt><strong><code>file_loc</code></strong> :&ensp;<code>str</code></dt>
+                                        <dd>Name of the excel file that contains the data specifications</dd>
+                                        <dt><strong><code>unit_sep</code></strong> :&ensp;<code>str</code></dt>
+                                        <dd>Optional separator character for unit numbers, default " "</dd>
+                                    </dl>
+                                    <h2 id="returns">Returns</h2>
+                                    <dl>
+                                        <dt><code>excel_info</code> :</dt>
+                                        <dd>The raw info parsed from the excel file for further use</dd>
+                                    </dl>
+                                </section>
+                                <details class="source">
+                                    <summary>
+                                        <span>Expand source code</span>
+                                    </summary>
+                                    <pre><code class="python">def add_files_from_excel(self, file_loc, unit_sep=&#34; &#34;):
     &#34;&#34;&#34;
     Add filepaths from an excel file.
 
@@ -2463,29 +2913,32 @@
     else:
         logging.error(&#39;Excel file does not exist!&#39;)
         return None</code></pre>
-</details>
-</dd>
-<dt id="neurochat.nc_datacontainer.NDataContainer.get_data"><code class="name flex">
+                                </details>
+                            </dd>
+                            <dt id="neurochat.nc_datacontainer.NDataContainer.get_data"><code class="name flex">
 <span>def <span class="ident">get_data</span></span>(<span>self, index=None)</span>
 </code></dt>
-<dd>
-<section class="desc"><p>Return the NData objects in this collection, or a specific object.</p>
-<p>Do not call this with no index if loading data on the fly</p>
-<h2 id="parameters">Parameters</h2>
-<dl>
-<dt><strong><code>index</code></strong> :&ensp;<code>int</code></dt>
-<dd>Optional index to get data at</dd>
-</dl>
-<h2 id="returns">Returns</h2>
-<dl>
-<dt><code>NData</code> or <code>list</code> of <code>NData</code> <code>objects</code></dt>
-<dd>&nbsp;</dd>
-</dl></section>
-<details class="source">
-<summary>
-<span>Expand source code</span>
-</summary>
-<pre><code class="python">def get_data(self, index=None):
+                            <dd>
+                                <section class="desc">
+                                    <p>Return the NData objects in this collection, or a specific object.</p>
+                                    <p>Do not call this with no index if loading data on the fly</p>
+                                    <h2 id="parameters">Parameters</h2>
+                                    <dl>
+                                        <dt><strong><code>index</code></strong> :&ensp;<code>int</code></dt>
+                                        <dd>Optional index to get data at</dd>
+                                    </dl>
+                                    <h2 id="returns">Returns</h2>
+                                    <dl>
+                                        <dt><code>NData</code> or <code>list</code> of <code>NData</code>
+                                            <code>objects</code></dt>
+                                        <dd>&nbsp;</dd>
+                                    </dl>
+                                </section>
+                                <details class="source">
+                                    <summary>
+                                        <span>Expand source code</span>
+                                    </summary>
+                                    <pre><code class="python">def get_data(self, index=None):
     &#34;&#34;&#34;
     Return the NData objects in this collection, or a specific object.
 
@@ -2515,18 +2968,18 @@
         logging.error(&#34;Input index to get_data out of range&#34;)
         return
     return self._container[index]</code></pre>
-</details>
-</dd>
-<dt id="neurochat.nc_datacontainer.NDataContainer.get_data_at"><code class="name flex">
+                                </details>
+                            </dd>
+                            <dt id="neurochat.nc_datacontainer.NDataContainer.get_data_at"><code class="name flex">
 <span>def <span class="ident">get_data_at</span></span>(<span>self, data_index, unit_index)</span>
 </code></dt>
-<dd>
-<section class="desc"></section>
-<details class="source">
-<summary>
-<span>Expand source code</span>
-</summary>
-<pre><code class="python">def get_data_at(self, data_index, unit_index):
+                            <dd>
+                                <section class="desc"></section>
+                                <details class="source">
+                                    <summary>
+                                        <span>Expand source code</span>
+                                    </summary>
+                                    <pre><code class="python">def get_data_at(self, data_index, unit_index):
     if self._load_on_fly:
         try:
             if (data_index == self._last_data_pt[0] and
@@ -2548,34 +3001,38 @@
     if len(self.get_units()) &gt; 0:
         result.set_unit_no(self.get_units(data_index)[unit_index])
     return result</code></pre>
-</details>
-</dd>
-<dt id="neurochat.nc_datacontainer.NDataContainer.get_file_dict"><code class="name flex">
+                                </details>
+                            </dd>
+                            <dt id="neurochat.nc_datacontainer.NDataContainer.get_file_dict"><code class="name flex">
 <span>def <span class="ident">get_file_dict</span></span>(<span>self, key=None)</span>
 </code></dt>
-<dd>
-<section class="desc"><p>Return the key value filename dictionary for this collection.</p></section>
-<details class="source">
-<summary>
-<span>Expand source code</span>
-</summary>
-<pre><code class="python">def get_file_dict(self, key=None):
+                            <dd>
+                                <section class="desc">
+                                    <p>Return the key value filename dictionary for this collection.</p>
+                                </section>
+                                <details class="source">
+                                    <summary>
+                                        <span>Expand source code</span>
+                                    </summary>
+                                    <pre><code class="python">def get_file_dict(self, key=None):
     &#34;&#34;&#34;Return the key value filename dictionary for this collection.&#34;&#34;&#34;
     if key:
         return self._file_names_dict.get(key, None)
     return self._file_names_dict</code></pre>
-</details>
-</dd>
-<dt id="neurochat.nc_datacontainer.NDataContainer.get_index_info"><code class="name flex">
+                                </details>
+                            </dd>
+                            <dt id="neurochat.nc_datacontainer.NDataContainer.get_index_info"><code class="name flex">
 <span>def <span class="ident">get_index_info</span></span>(<span>self, idx, absolute=False)</span>
 </code></dt>
-<dd>
-<section class="desc"><p>Return the Spike, LFP, Position and Unit info at idx.</p></section>
-<details class="source">
-<summary>
-<span>Expand source code</span>
-</summary>
-<pre><code class="python">def get_index_info(self, idx, absolute=False):
+                            <dd>
+                                <section class="desc">
+                                    <p>Return the Spike, LFP, Position and Unit info at idx.</p>
+                                </section>
+                                <details class="source">
+                                    <summary>
+                                        <span>Expand source code</span>
+                                    </summary>
+                                    <pre><code class="python">def get_index_info(self, idx, absolute=False):
     &#34;&#34;&#34;Return the Spike, LFP, Position and Unit info at idx.&#34;&#34;&#34;
     str_info = {}
     dirnames = []
@@ -2600,18 +3057,18 @@
             &#34;:Spike, LFP, Position, STM: &#34;, dirnames))
         str_info[&#34;Root&#34;] = dirnames
     return str_info</code></pre>
-</details>
-</dd>
-<dt id="neurochat.nc_datacontainer.NDataContainer.get_name_at_idx"><code class="name flex">
+                                </details>
+                            </dd>
+                            <dt id="neurochat.nc_datacontainer.NDataContainer.get_name_at_idx"><code class="name flex">
 <span>def <span class="ident">get_name_at_idx</span></span>(<span>self, idx, ext, opt_end='', base_dir=None, out_dirname='nc_plots')</span>
 </code></dt>
-<dd>
-<section class="desc"></section>
-<details class="source">
-<summary>
-<span>Expand source code</span>
-</summary>
-<pre><code class="python">def get_name_at_idx(
+                            <dd>
+                                <section class="desc"></section>
+                                <details class="source">
+                                    <summary>
+                                        <span>Expand source code</span>
+                                    </summary>
+                                    <pre><code class="python">def get_name_at_idx(
         self, idx, ext, opt_end=&#34;&#34;, base_dir=None, out_dirname=&#34;nc_plots&#34;):
     data_idx, unit_idx = self._index_to_data_pos(idx)
     filename = self.get_file_dict()[&#34;Spike&#34;][data_idx][0]
@@ -2635,46 +3092,50 @@
         main_dir, out_dirname, data_basename)
     make_dir_if_not_exists(out_name)
     return out_name</code></pre>
-</details>
-</dd>
-<dt id="neurochat.nc_datacontainer.NDataContainer.get_num_data"><code class="name flex">
+                                </details>
+                            </dd>
+                            <dt id="neurochat.nc_datacontainer.NDataContainer.get_num_data"><code class="name flex">
 <span>def <span class="ident">get_num_data</span></span>(<span>self)</span>
 </code></dt>
-<dd>
-<section class="desc"><p>Return the number of Ndata objects in the container.</p></section>
-<details class="source">
-<summary>
-<span>Expand source code</span>
-</summary>
-<pre><code class="python">def get_num_data(self):
+                            <dd>
+                                <section class="desc">
+                                    <p>Return the number of Ndata objects in the container.</p>
+                                </section>
+                                <details class="source">
+                                    <summary>
+                                        <span>Expand source code</span>
+                                    </summary>
+                                    <pre><code class="python">def get_num_data(self):
     &#34;&#34;&#34;Return the number of Ndata objects in the container.&#34;&#34;&#34;
     if self._load_on_fly:
         for _, vals in self.get_file_dict().items():
             return len(vals)
     return len(self._container)</code></pre>
-</details>
-</dd>
-<dt id="neurochat.nc_datacontainer.NDataContainer.get_units"><code class="name flex">
+                                </details>
+                            </dd>
+                            <dt id="neurochat.nc_datacontainer.NDataContainer.get_units"><code class="name flex">
 <span>def <span class="ident">get_units</span></span>(<span>self, index=None)</span>
 </code></dt>
-<dd>
-<section class="desc"><p>Return the units in this collection, optionally at a given index.</p>
-<h2 id="parameters">Parameters</h2>
-<dl>
-<dt><strong><code>index</code></strong> :&ensp;<code>int</code></dt>
-<dd>Optional collection data index to get the units for</dd>
-</dl>
-<h2 id="returns">Returns</h2>
-<dl>
-<dt><code>list</code></dt>
-<dd>Either a list containing lists of all units in the collection
-or the list of units for the given data index</dd>
-</dl></section>
-<details class="source">
-<summary>
-<span>Expand source code</span>
-</summary>
-<pre><code class="python">def get_units(self, index=None):
+                            <dd>
+                                <section class="desc">
+                                    <p>Return the units in this collection, optionally at a given index.</p>
+                                    <h2 id="parameters">Parameters</h2>
+                                    <dl>
+                                        <dt><strong><code>index</code></strong> :&ensp;<code>int</code></dt>
+                                        <dd>Optional collection data index to get the units for</dd>
+                                    </dl>
+                                    <h2 id="returns">Returns</h2>
+                                    <dl>
+                                        <dt><code>list</code></dt>
+                                        <dd>Either a list containing lists of all units in the collection
+                                            or the list of units for the given data index</dd>
+                                    </dl>
+                                </section>
+                                <details class="source">
+                                    <summary>
+                                        <span>Expand source code</span>
+                                    </summary>
+                                    <pre><code class="python">def get_units(self, index=None):
     &#34;&#34;&#34;
     Return the units in this collection, optionally at a given index.
 
@@ -2696,18 +3157,20 @@
         logging.error(&#34;Input index to get_data out of range&#34;)
         return
     return self._units[index]</code></pre>
-</details>
-</dd>
-<dt id="neurochat.nc_datacontainer.NDataContainer.list_all_units"><code class="name flex">
+                                </details>
+                            </dd>
+                            <dt id="neurochat.nc_datacontainer.NDataContainer.list_all_units"><code class="name flex">
 <span>def <span class="ident">list_all_units</span></span>(<span>self)</span>
 </code></dt>
-<dd>
-<section class="desc"><p>Print all the units in the container.</p></section>
-<details class="source">
-<summary>
-<span>Expand source code</span>
-</summary>
-<pre><code class="python">def list_all_units(self):
+                            <dd>
+                                <section class="desc">
+                                    <p>Print all the units in the container.</p>
+                                </section>
+                                <details class="source">
+                                    <summary>
+                                        <span>Expand source code</span>
+                                    </summary>
+                                    <pre><code class="python">def list_all_units(self):
     &#34;&#34;&#34;Print all the units in the container.&#34;&#34;&#34;
     if self._load_on_fly:
         for key, vals in self.get_file_dict().items():
@@ -2719,32 +3182,35 @@
     else:
         for data in self._container:
             print(&#34;units are {}&#34;.format(data.get_unit_list()))</code></pre>
-</details>
-</dd>
-<dt id="neurochat.nc_datacontainer.NDataContainer.merge"><code class="name flex">
+                                </details>
+                            </dd>
+                            <dt id="neurochat.nc_datacontainer.NDataContainer.merge"><code class="name flex">
 <span>def <span class="ident">merge</span></span>(<span>self, indices, force_equal_units=True)</span>
 </code></dt>
-<dd>
-<section class="desc"><p>Merge the data from multiple indices together into the first index.</p>
-<p>ONLY FUNCTIONS FOR POSITIONS AND SPIKES CURRENTLY - DOES NOT MERGE LFP.
-Only call this after loading the data, and not while loading on the fly</p>
-<h2 id="parameters">Parameters</h2>
-<dl>
-<dt><strong><code>indices</code></strong> :&ensp;<code>list</code></dt>
-<dd>The list of indices in the data to merge together</dd>
-</dl>
-<p>force_equal_units:
-The merged indexes must have the same unit numbers available</p>
-<h2 id="returns">Returns</h2>
-<dl>
-<dt><code>The</code> <code>merged</code> <code>data</code> <code>point</code></dt>
-<dd>&nbsp;</dd>
-</dl></section>
-<details class="source">
-<summary>
-<span>Expand source code</span>
-</summary>
-<pre><code class="python">def merge(self, indices, force_equal_units=True):
+                            <dd>
+                                <section class="desc">
+                                    <p>Merge the data from multiple indices together into the first index.</p>
+                                    <p>ONLY FUNCTIONS FOR POSITIONS AND SPIKES CURRENTLY - DOES NOT MERGE LFP.
+                                        Only call this after loading the data, and not while loading on the fly</p>
+                                    <h2 id="parameters">Parameters</h2>
+                                    <dl>
+                                        <dt><strong><code>indices</code></strong> :&ensp;<code>list</code></dt>
+                                        <dd>The list of indices in the data to merge together</dd>
+                                    </dl>
+                                    <p>force_equal_units:
+                                        The merged indexes must have the same unit numbers available</p>
+                                    <h2 id="returns">Returns</h2>
+                                    <dl>
+                                        <dt><code>The</code> <code>merged</code> <code>data</code> <code>point</code>
+                                        </dt>
+                                        <dd>&nbsp;</dd>
+                                    </dl>
+                                </section>
+                                <details class="source">
+                                    <summary>
+                                        <span>Expand source code</span>
+                                    </summary>
+                                    <pre><code class="python">def merge(self, indices, force_equal_units=True):
     &#34;&#34;&#34;
     Merge the data from multiple indices together into the first index.
 
@@ -2831,18 +3297,19 @@
     self._container[target_index].set_unit_no(
         self.get_units(target_index)[0])
     return self.get_data(target_index)</code></pre>
-</details>
-</dd>
-<dt id="neurochat.nc_datacontainer.NDataContainer.remove_recordings_units"><code class="name flex">
+                                </details>
+                            </dd>
+                            <dt id="neurochat.nc_datacontainer.NDataContainer.remove_recordings_units"><code
+                                    class="name flex">
 <span>def <span class="ident">remove_recordings_units</span></span>(<span>self, unit_lb=0, unit_ub=10000, verbose=False)</span>
 </code></dt>
-<dd>
-<section class="desc"></section>
-<details class="source">
-<summary>
-<span>Expand source code</span>
-</summary>
-<pre><code class="python">def remove_recordings_units(
+                            <dd>
+                                <section class="desc"></section>
+                                <details class="source">
+                                    <summary>
+                                        <span>Expand source code</span>
+                                    </summary>
+                                    <pre><code class="python">def remove_recordings_units(
         self, unit_lb=0, unit_ub=10000, verbose=False):
     start_size = self.get_num_data()
     start_total = len(self)
@@ -2865,11 +3332,6 @@
     self._count_num_units()
     end_total = len(self)
 
-<<<<<<< HEAD
-    print((&#34;{} tetrodes with {} units reduced to &#34;
-           + &#34;{} tetrodes with {} units&#34;).format(
-        start_size, start_total, end_size, end_total))</code></pre>
-=======
     if end_total != start_total:
         print((&#34;{} tetrodes with {} units reduced to &#34;
                + &#34;{} tetrodes with {} units&#34;).format(
@@ -2877,19 +3339,20 @@
     else:
         print(&#34;{} tetrodes with {} units&#34;.format(
             start_size, start_total))</code></pre>
->>>>>>> b56d2c01
-</details>
-</dd>
-<dt id="neurochat.nc_datacontainer.NDataContainer.set_units"><code class="name flex">
+                                </details>
+                            </dd>
+                            <dt id="neurochat.nc_datacontainer.NDataContainer.set_units"><code class="name flex">
 <span>def <span class="ident">set_units</span></span>(<span>self, units='all')</span>
 </code></dt>
-<dd>
-<section class="desc"><p>Set the list of units for the collection.</p></section>
-<details class="source">
-<summary>
-<span>Expand source code</span>
-</summary>
-<pre><code class="python">def set_units(self, units=&#39;all&#39;):
+                            <dd>
+                                <section class="desc">
+                                    <p>Set the list of units for the collection.</p>
+                                </section>
+                                <details class="source">
+                                    <summary>
+                                        <span>Expand source code</span>
+                                    </summary>
+                                    <pre><code class="python">def set_units(self, units=&#39;all&#39;):
     &#34;&#34;&#34;Set the list of units for the collection.&#34;&#34;&#34;
     self._units = []
     if self.get_file_dict() == {}:
@@ -2929,47 +3392,52 @@
         logging.error(
             &#34;Unrecognised type {} passed to set units&#34;.format(type(units)))
     self._unit_count = self._count_num_units()</code></pre>
-</details>
-</dd>
-<dt id="neurochat.nc_datacontainer.NDataContainer.setup"><code class="name flex">
+                                </details>
+                            </dd>
+                            <dt id="neurochat.nc_datacontainer.NDataContainer.setup"><code class="name flex">
 <span>def <span class="ident">setup</span></span>(<span>self)</span>
 </code></dt>
-<dd>
-<section class="desc"><p>Perform data initialisation based on the input filenames.</p></section>
-<details class="source">
-<summary>
-<span>Expand source code</span>
-</summary>
-<pre><code class="python">def setup(self):
+                            <dd>
+                                <section class="desc">
+                                    <p>Perform data initialisation based on the input filenames.</p>
+                                </section>
+                                <details class="source">
+                                    <summary>
+                                        <span>Expand source code</span>
+                                    </summary>
+                                    <pre><code class="python">def setup(self):
     &#34;&#34;&#34;Perform data initialisation based on the input filenames.&#34;&#34;&#34;
     if self._load_on_fly:
         self._last_data_pt = (1, None)
     else:
         self._load_all_data()</code></pre>
-</details>
-</dd>
-<dt id="neurochat.nc_datacontainer.NDataContainer.sort_units_spatially"><code class="name flex">
+                                </details>
+                            </dd>
+                            <dt id="neurochat.nc_datacontainer.NDataContainer.sort_units_spatially"><code
+                                    class="name flex">
 <span>def <span class="ident">sort_units_spatially</span></span>(<span>self, should_sort_list=None, mode='vertical')</span>
 </code></dt>
-<dd>
-<section class="desc"><p>Sort the units in the collection based on the place field centroid.</p>
-<h2 id="parameters">Parameters</h2>
-<dl>
-<dt><strong><code>should_sort_list</code></strong> :&ensp;<code>list</code></dt>
-<dd>Optional list of boolean values indicating what objects</dd>
-<dt><strong><code>mode</code></strong> :&ensp;<code>str</code></dt>
-<dd>"horizontal" or "vertical", indicating what axis to sort on.</dd>
-</dl>
-<h2 id="returns">Returns</h2>
-<dl>
-<dt><code>None</code></dt>
-<dd>&nbsp;</dd>
-</dl></section>
-<details class="source">
-<summary>
-<span>Expand source code</span>
-</summary>
-<pre><code class="python">def sort_units_spatially(self, should_sort_list=None, mode=&#34;vertical&#34;):
+                            <dd>
+                                <section class="desc">
+                                    <p>Sort the units in the collection based on the place field centroid.</p>
+                                    <h2 id="parameters">Parameters</h2>
+                                    <dl>
+                                        <dt><strong><code>should_sort_list</code></strong> :&ensp;<code>list</code></dt>
+                                        <dd>Optional list of boolean values indicating what objects</dd>
+                                        <dt><strong><code>mode</code></strong> :&ensp;<code>str</code></dt>
+                                        <dd>"horizontal" or "vertical", indicating what axis to sort on.</dd>
+                                    </dl>
+                                    <h2 id="returns">Returns</h2>
+                                    <dl>
+                                        <dt><code>None</code></dt>
+                                        <dd>&nbsp;</dd>
+                                    </dl>
+                                </section>
+                                <details class="source">
+                                    <summary>
+                                        <span>Expand source code</span>
+                                    </summary>
+                                    <pre><code class="python">def sort_units_spatially(self, should_sort_list=None, mode=&#34;vertical&#34;):
     &#34;&#34;&#34;
     Sort the units in the collection based on the place field centroid.
 
@@ -3009,24 +3477,27 @@
             self._units[idx] = [unit for _, unit in sorted(
                 zip(centroids, self.get_units()[idx]),
                 key=lambda pair: pair[0][h])]</code></pre>
-</details>
-</dd>
-<dt id="neurochat.nc_datacontainer.NDataContainer.string_repr"><code class="name flex">
+                                </details>
+                            </dd>
+                            <dt id="neurochat.nc_datacontainer.NDataContainer.string_repr"><code class="name flex">
 <span>def <span class="ident">string_repr</span></span>(<span>self, pretty=True)</span>
 </code></dt>
-<dd>
-<section class="desc"><p>Return a string representation of this class.
-Parameters</p>
-<hr>
-<dl>
-<dt><strong><code>pretty</code></strong> :&ensp;<code>str</code>, <code>Default</code> <code>True</code></dt>
-<dd>Should return a pretty version or all the info.</dd>
-</dl></section>
-<details class="source">
-<summary>
-<span>Expand source code</span>
-</summary>
-<pre><code class="python">def string_repr(self, pretty=True):
+                            <dd>
+                                <section class="desc">
+                                    <p>Return a string representation of this class.
+                                        Parameters</p>
+                                    <hr>
+                                    <dl>
+                                        <dt><strong><code>pretty</code></strong> :&ensp;<code>str</code>,
+                                            <code>Default</code> <code>True</code></dt>
+                                        <dd>Should return a pretty version or all the info.</dd>
+                                    </dl>
+                                </section>
+                                <details class="source">
+                                    <summary>
+                                        <span>Expand source code</span>
+                                    </summary>
+                                    <pre><code class="python">def string_repr(self, pretty=True):
     &#34;&#34;&#34;
     Return a string representation of this class.
     Parameters
@@ -3038,29 +3509,34 @@
         return self._pretty_string()
     else:
         return self._full_string()</code></pre>
-</details>
-</dd>
-<dt id="neurochat.nc_datacontainer.NDataContainer.subsample"><code class="name flex">
+                                </details>
+                            </dd>
+                            <dt id="neurochat.nc_datacontainer.NDataContainer.subsample"><code class="name flex">
 <span>def <span class="ident">subsample</span></span>(<span>self, key)</span>
 </code></dt>
-<dd>
-<section class="desc"><p>Return a subsample of the original data collection.</p>
-<p>This subsample is not a reference, but a deep copy</p>
-<h2 id="parameters">Parameters</h2>
-<dl>
-<dt><strong><code>key</code></strong> :&ensp;<code>Slice</code> or <code>int</code></dt>
-<dd>How to sample the original collection</dd>
-</dl>
-<h2 id="returns">Returns</h2>
-<dl>
-<dt><a title="neurochat.nc_datacontainer.NDataContainer" href="#neurochat.nc_datacontainer.NDataContainer"><code>NDataContainer</code></a></dt>
-<dd>The deep copied subsample</dd>
-</dl></section>
-<details class="source">
-<summary>
-<span>Expand source code</span>
-</summary>
-<pre><code class="python">def subsample(self, key):
+                            <dd>
+                                <section class="desc">
+                                    <p>Return a subsample of the original data collection.</p>
+                                    <p>This subsample is not a reference, but a deep copy</p>
+                                    <h2 id="parameters">Parameters</h2>
+                                    <dl>
+                                        <dt><strong><code>key</code></strong> :&ensp;<code>Slice</code> or
+                                            <code>int</code></dt>
+                                        <dd>How to sample the original collection</dd>
+                                    </dl>
+                                    <h2 id="returns">Returns</h2>
+                                    <dl>
+                                        <dt><a title="neurochat.nc_datacontainer.NDataContainer"
+                                                href="#neurochat.nc_datacontainer.NDataContainer"><code>NDataContainer</code></a>
+                                        </dt>
+                                        <dd>The deep copied subsample</dd>
+                                    </dl>
+                                </section>
+                                <details class="source">
+                                    <summary>
+                                        <span>Expand source code</span>
+                                    </summary>
+                                    <pre><code class="python">def subsample(self, key):
     &#34;&#34;&#34;
     Return a subsample of the original data collection.
 
@@ -3096,21 +3572,21 @@
 
     result._unit_count = result._count_num_units()
     return result</code></pre>
-</details>
-</dd>
-</dl>
-</dd>
-<dt id="neurochat.nc_datacontainer.NDataContainerIterator"><code class="flex name class">
+                                </details>
+                            </dd>
+                        </dl>
+                    </dd>
+                    <dt id="neurochat.nc_datacontainer.NDataContainerIterator"><code class="flex name class">
 <span>class <span class="ident">NDataContainerIterator</span></span>
 <span>(</span><span>container)</span>
 </code></dt>
-<dd>
-<section class="desc"></section>
-<details class="source">
-<summary>
-<span>Expand source code</span>
-</summary>
-<pre><code class="python">class NDataContainerIterator():
+                    <dd>
+                        <section class="desc"></section>
+                        <details class="source">
+                            <summary>
+                                <span>Expand source code</span>
+                            </summary>
+                            <pre><code class="python">class NDataContainerIterator():
     def __init__(self, container):
         self._index = 0
         self._container = container
@@ -3120,62 +3596,88 @@
             self._index += 1
             return self._container[self._index - 1]
         raise StopIteration</code></pre>
-</details>
-</dd>
-</dl>
-</section>
-</article>
-<nav id="sidebar">
-<h1>Index</h1>
-<div class="toc">
-<ul></ul>
-</div>
-<ul id="index">
-<li><h3>Super-module</h3>
-<ul>
-<li><code><a title="neurochat" href="index.html">neurochat</a></code></li>
-</ul>
-</li>
-<li><h3><a href="#header-classes">Classes</a></h3>
-<ul>
-<li>
-<h4><code><a title="neurochat.nc_datacontainer.NDataContainer" href="#neurochat.nc_datacontainer.NDataContainer">NDataContainer</a></code></h4>
-<ul class="">
-<li><code><a title="neurochat.nc_datacontainer.NDataContainer.EFileType" href="#neurochat.nc_datacontainer.NDataContainer.EFileType">EFileType</a></code></li>
-<li><code><a title="neurochat.nc_datacontainer.NDataContainer.add_all_files" href="#neurochat.nc_datacontainer.NDataContainer.add_all_files">add_all_files</a></code></li>
-<li><code><a title="neurochat.nc_datacontainer.NDataContainer.add_axona_files_from_dir" href="#neurochat.nc_datacontainer.NDataContainer.add_axona_files_from_dir">add_axona_files_from_dir</a></code></li>
-<li><code><a title="neurochat.nc_datacontainer.NDataContainer.add_data" href="#neurochat.nc_datacontainer.NDataContainer.add_data">add_data</a></code></li>
-<li><code><a title="neurochat.nc_datacontainer.NDataContainer.add_files" href="#neurochat.nc_datacontainer.NDataContainer.add_files">add_files</a></code></li>
-<li><code><a title="neurochat.nc_datacontainer.NDataContainer.add_files_from_excel" href="#neurochat.nc_datacontainer.NDataContainer.add_files_from_excel">add_files_from_excel</a></code></li>
-<li><code><a title="neurochat.nc_datacontainer.NDataContainer.get_data" href="#neurochat.nc_datacontainer.NDataContainer.get_data">get_data</a></code></li>
-<li><code><a title="neurochat.nc_datacontainer.NDataContainer.get_data_at" href="#neurochat.nc_datacontainer.NDataContainer.get_data_at">get_data_at</a></code></li>
-<li><code><a title="neurochat.nc_datacontainer.NDataContainer.get_file_dict" href="#neurochat.nc_datacontainer.NDataContainer.get_file_dict">get_file_dict</a></code></li>
-<li><code><a title="neurochat.nc_datacontainer.NDataContainer.get_index_info" href="#neurochat.nc_datacontainer.NDataContainer.get_index_info">get_index_info</a></code></li>
-<li><code><a title="neurochat.nc_datacontainer.NDataContainer.get_name_at_idx" href="#neurochat.nc_datacontainer.NDataContainer.get_name_at_idx">get_name_at_idx</a></code></li>
-<li><code><a title="neurochat.nc_datacontainer.NDataContainer.get_num_data" href="#neurochat.nc_datacontainer.NDataContainer.get_num_data">get_num_data</a></code></li>
-<li><code><a title="neurochat.nc_datacontainer.NDataContainer.get_units" href="#neurochat.nc_datacontainer.NDataContainer.get_units">get_units</a></code></li>
-<li><code><a title="neurochat.nc_datacontainer.NDataContainer.list_all_units" href="#neurochat.nc_datacontainer.NDataContainer.list_all_units">list_all_units</a></code></li>
-<li><code><a title="neurochat.nc_datacontainer.NDataContainer.merge" href="#neurochat.nc_datacontainer.NDataContainer.merge">merge</a></code></li>
-<li><code><a title="neurochat.nc_datacontainer.NDataContainer.remove_recordings_units" href="#neurochat.nc_datacontainer.NDataContainer.remove_recordings_units">remove_recordings_units</a></code></li>
-<li><code><a title="neurochat.nc_datacontainer.NDataContainer.set_units" href="#neurochat.nc_datacontainer.NDataContainer.set_units">set_units</a></code></li>
-<li><code><a title="neurochat.nc_datacontainer.NDataContainer.setup" href="#neurochat.nc_datacontainer.NDataContainer.setup">setup</a></code></li>
-<li><code><a title="neurochat.nc_datacontainer.NDataContainer.sort_units_spatially" href="#neurochat.nc_datacontainer.NDataContainer.sort_units_spatially">sort_units_spatially</a></code></li>
-<li><code><a title="neurochat.nc_datacontainer.NDataContainer.string_repr" href="#neurochat.nc_datacontainer.NDataContainer.string_repr">string_repr</a></code></li>
-<li><code><a title="neurochat.nc_datacontainer.NDataContainer.subsample" href="#neurochat.nc_datacontainer.NDataContainer.subsample">subsample</a></code></li>
-</ul>
-</li>
-<li>
-<h4><code><a title="neurochat.nc_datacontainer.NDataContainerIterator" href="#neurochat.nc_datacontainer.NDataContainerIterator">NDataContainerIterator</a></code></h4>
-</li>
-</ul>
-</li>
-</ul>
-</nav>
-</main>
-<footer id="footer">
-<p>Generated by <a href="https://pdoc3.github.io/pdoc"><cite>pdoc</cite> 0.7.5</a>.</p>
-</footer>
-<script src="https://cdnjs.cloudflare.com/ajax/libs/highlight.js/9.12.0/highlight.min.js"></script>
-<script>hljs.initHighlightingOnLoad()</script>
+                        </details>
+                    </dd>
+                </dl>
+            </section>
+        </article>
+        <nav id="sidebar">
+            <h1>Index</h1>
+            <div class="toc">
+                <ul></ul>
+            </div>
+            <ul id="index">
+                <li>
+                    <h3>Super-module</h3>
+                    <ul>
+                        <li><code><a title="neurochat" href="index.html">neurochat</a></code></li>
+                    </ul>
+                </li>
+                <li>
+                    <h3><a href="#header-classes">Classes</a></h3>
+                    <ul>
+                        <li>
+                            <h4><code><a title="neurochat.nc_datacontainer.NDataContainer" href="#neurochat.nc_datacontainer.NDataContainer">NDataContainer</a></code>
+                            </h4>
+                            <ul class="">
+                                <li><code><a title="neurochat.nc_datacontainer.NDataContainer.EFileType" href="#neurochat.nc_datacontainer.NDataContainer.EFileType">EFileType</a></code>
+                                </li>
+                                <li><code><a title="neurochat.nc_datacontainer.NDataContainer.add_all_files" href="#neurochat.nc_datacontainer.NDataContainer.add_all_files">add_all_files</a></code>
+                                </li>
+                                <li><code><a title="neurochat.nc_datacontainer.NDataContainer.add_axona_files_from_dir" href="#neurochat.nc_datacontainer.NDataContainer.add_axona_files_from_dir">add_axona_files_from_dir</a></code>
+                                </li>
+                                <li><code><a title="neurochat.nc_datacontainer.NDataContainer.add_data" href="#neurochat.nc_datacontainer.NDataContainer.add_data">add_data</a></code>
+                                </li>
+                                <li><code><a title="neurochat.nc_datacontainer.NDataContainer.add_files" href="#neurochat.nc_datacontainer.NDataContainer.add_files">add_files</a></code>
+                                </li>
+                                <li><code><a title="neurochat.nc_datacontainer.NDataContainer.add_files_from_excel" href="#neurochat.nc_datacontainer.NDataContainer.add_files_from_excel">add_files_from_excel</a></code>
+                                </li>
+                                <li><code><a title="neurochat.nc_datacontainer.NDataContainer.get_data" href="#neurochat.nc_datacontainer.NDataContainer.get_data">get_data</a></code>
+                                </li>
+                                <li><code><a title="neurochat.nc_datacontainer.NDataContainer.get_data_at" href="#neurochat.nc_datacontainer.NDataContainer.get_data_at">get_data_at</a></code>
+                                </li>
+                                <li><code><a title="neurochat.nc_datacontainer.NDataContainer.get_file_dict" href="#neurochat.nc_datacontainer.NDataContainer.get_file_dict">get_file_dict</a></code>
+                                </li>
+                                <li><code><a title="neurochat.nc_datacontainer.NDataContainer.get_index_info" href="#neurochat.nc_datacontainer.NDataContainer.get_index_info">get_index_info</a></code>
+                                </li>
+                                <li><code><a title="neurochat.nc_datacontainer.NDataContainer.get_name_at_idx" href="#neurochat.nc_datacontainer.NDataContainer.get_name_at_idx">get_name_at_idx</a></code>
+                                </li>
+                                <li><code><a title="neurochat.nc_datacontainer.NDataContainer.get_num_data" href="#neurochat.nc_datacontainer.NDataContainer.get_num_data">get_num_data</a></code>
+                                </li>
+                                <li><code><a title="neurochat.nc_datacontainer.NDataContainer.get_units" href="#neurochat.nc_datacontainer.NDataContainer.get_units">get_units</a></code>
+                                </li>
+                                <li><code><a title="neurochat.nc_datacontainer.NDataContainer.list_all_units" href="#neurochat.nc_datacontainer.NDataContainer.list_all_units">list_all_units</a></code>
+                                </li>
+                                <li><code><a title="neurochat.nc_datacontainer.NDataContainer.merge" href="#neurochat.nc_datacontainer.NDataContainer.merge">merge</a></code>
+                                </li>
+                                <li><code><a title="neurochat.nc_datacontainer.NDataContainer.remove_recordings_units" href="#neurochat.nc_datacontainer.NDataContainer.remove_recordings_units">remove_recordings_units</a></code>
+                                </li>
+                                <li><code><a title="neurochat.nc_datacontainer.NDataContainer.set_units" href="#neurochat.nc_datacontainer.NDataContainer.set_units">set_units</a></code>
+                                </li>
+                                <li><code><a title="neurochat.nc_datacontainer.NDataContainer.setup" href="#neurochat.nc_datacontainer.NDataContainer.setup">setup</a></code>
+                                </li>
+                                <li><code><a title="neurochat.nc_datacontainer.NDataContainer.sort_units_spatially" href="#neurochat.nc_datacontainer.NDataContainer.sort_units_spatially">sort_units_spatially</a></code>
+                                </li>
+                                <li><code><a title="neurochat.nc_datacontainer.NDataContainer.string_repr" href="#neurochat.nc_datacontainer.NDataContainer.string_repr">string_repr</a></code>
+                                </li>
+                                <li><code><a title="neurochat.nc_datacontainer.NDataContainer.subsample" href="#neurochat.nc_datacontainer.NDataContainer.subsample">subsample</a></code>
+                                </li>
+                            </ul>
+                        </li>
+                        <li>
+                            <h4><code><a title="neurochat.nc_datacontainer.NDataContainerIterator" href="#neurochat.nc_datacontainer.NDataContainerIterator">NDataContainerIterator</a></code>
+                            </h4>
+                        </li>
+                    </ul>
+                </li>
+            </ul>
+        </nav>
+    </main>
+    <footer id="footer">
+        <p>Generated by <a href="https://pdoc3.github.io/pdoc"><cite>pdoc</cite> 0.7.5</a>.</p>
+    </footer>
+    <script src="https://cdnjs.cloudflare.com/ajax/libs/highlight.js/9.12.0/highlight.min.js"></script>
+    <script>hljs.initHighlightingOnLoad()</script>
 </body>
+
 </html>