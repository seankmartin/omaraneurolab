<!doctype html>
<html lang="en">
<head>
<meta charset="utf-8">
<meta name="viewport" content="width=device-width, initial-scale=1, minimum-scale=1" />
<meta name="generator" content="pdoc 0.7.5" />
<title>neurochat.nc_control API documentation</title>
<meta name="description" content="This module implements NeuroChaT Class for the NeuroChaT software …" />
<link href='https://cdnjs.cloudflare.com/ajax/libs/normalize/8.0.0/normalize.min.css' rel='stylesheet'>
<link href='https://cdnjs.cloudflare.com/ajax/libs/10up-sanitize.css/8.0.0/sanitize.min.css' rel='stylesheet'>
<link href="https://cdnjs.cloudflare.com/ajax/libs/highlight.js/9.12.0/styles/github.min.css" rel="stylesheet">
<style>.flex{display:flex !important}body{line-height:1.5em}#content{padding:20px}#sidebar{padding:30px;overflow:hidden}.http-server-breadcrumbs{font-size:130%;margin:0 0 15px 0}#footer{font-size:.75em;padding:5px 30px;border-top:1px solid #ddd;text-align:right}#footer p{margin:0 0 0 1em;display:inline-block}#footer p:last-child{margin-right:30px}h1,h2,h3,h4,h5{font-weight:300}h1{font-size:2.5em;line-height:1.1em}h2{font-size:1.75em;margin:1em 0 .50em 0}h3{font-size:1.4em;margin:25px 0 10px 0}h4{margin:0;font-size:105%}a{color:#058;text-decoration:none;transition:color .3s ease-in-out}a:hover{color:#e82}.title code{font-weight:bold}h2[id^="header-"]{margin-top:2em}.ident{color:#900}pre code{background:#f8f8f8;font-size:.8em;line-height:1.4em}code{background:#f2f2f1;padding:1px 4px;overflow-wrap:break-word}h1 code{background:transparent}pre{background:#f8f8f8;border:0;border-top:1px solid #ccc;border-bottom:1px solid #ccc;margin:1em 0;padding:1ex}#http-server-module-list{display:flex;flex-flow:column}#http-server-module-list div{display:flex}#http-server-module-list dt{min-width:10%}#http-server-module-list p{margin-top:0}.toc ul,#index{list-style-type:none;margin:0;padding:0}#index code{background:transparent}#index h3{border-bottom:1px solid #ddd}#index ul{padding:0}#index h4{font-weight:bold}#index h4 + ul{margin-bottom:.6em}@media (min-width:200ex){#index .two-column{column-count:2}}@media (min-width:300ex){#index .two-column{column-count:3}}dl{margin-bottom:2em}dl dl:last-child{margin-bottom:4em}dd{margin:0 0 1em 3em}#header-classes + dl > dd{margin-bottom:3em}dd dd{margin-left:2em}dd p{margin:10px 0}.name{background:#eee;font-weight:bold;font-size:.85em;padding:5px 10px;display:inline-block;min-width:40%}.name:hover{background:#e0e0e0}.name > span:first-child{white-space:nowrap}.name.class > span:nth-child(2){margin-left:.4em}.inherited{color:#999;border-left:5px solid #eee;padding-left:1em}.inheritance em{font-style:normal;font-weight:bold}.desc h2{font-weight:400;font-size:1.25em}.desc h3{font-size:1em}.desc dt code{background:inherit}.source summary,.git-link-div{color:#666;text-align:right;font-weight:400;font-size:.8em;text-transform:uppercase}.source summary > *{white-space:nowrap;cursor:pointer}.git-link{color:inherit;margin-left:1em}.source pre{max-height:500px;overflow:auto;margin:0}.source pre code{font-size:12px;overflow:visible}.hlist{list-style:none}.hlist li{display:inline}.hlist li:after{content:',\2002'}.hlist li:last-child:after{content:none}.hlist .hlist{display:inline;padding-left:1em}img{max-width:100%}.admonition{padding:.1em .5em;margin-bottom:1em}.admonition-title{font-weight:bold}.admonition.note,.admonition.info,.admonition.important{background:#aef}.admonition.todo,.admonition.versionadded,.admonition.tip,.admonition.hint{background:#dfd}.admonition.warning,.admonition.versionchanged,.admonition.deprecated{background:#fd4}.admonition.error,.admonition.danger,.admonition.caution{background:lightpink}</style>
<style media="screen and (min-width: 700px)">@media screen and (min-width:700px){#sidebar{width:30%}#content{width:70%;max-width:100ch;padding:3em 4em;border-left:1px solid #ddd}pre code{font-size:1em}.item .name{font-size:1em}main{display:flex;flex-direction:row-reverse;justify-content:flex-end}.toc ul ul,#index ul{padding-left:1.5em}.toc > ul > li{margin-top:.5em}}</style>
<style media="print">@media print{#sidebar h1{page-break-before:always}.source{display:none}}@media print{*{background:transparent !important;color:#000 !important;box-shadow:none !important;text-shadow:none !important}a[href]:after{content:" (" attr(href) ")";font-size:90%}a[href][title]:after{content:none}abbr[title]:after{content:" (" attr(title) ")"}.ir a:after,a[href^="javascript:"]:after,a[href^="#"]:after{content:""}pre,blockquote{border:1px solid #999;page-break-inside:avoid}thead{display:table-header-group}tr,img{page-break-inside:avoid}img{max-width:100% !important}@page{margin:0.5cm}p,h2,h3{orphans:3;widows:3}h1,h2,h3,h4,h5,h6{page-break-after:avoid}}</style>
</head>
<body>
<main>
<article id="content">
<header>
<h1 class="title">Module <code>neurochat.nc_control</code></h1>
</header>
<section id="section-intro">
<p>This module implements NeuroChaT Class for the NeuroChaT software</p>
<p>@author: Md Nurul Islam; islammn at tcd dot ie</p>
<details class="source">
<summary>
<span>Expand source code</span>
</summary>
<pre><code class="python"># -*- coding: utf-8 -*-
&#34;&#34;&#34;
This module implements NeuroChaT Class for the NeuroChaT software

@author: Md Nurul Islam; islammn at tcd dot ie
&#34;&#34;&#34;

import os.path
import logging
import inspect
from collections import OrderedDict as oDict

import numpy as np
import pandas as pd

from PyQt5 import QtCore

from neurochat.nc_utils import NLog, angle_between_points, log_exception
from neurochat.nc_utils import remove_extension
from neurochat.nc_data import NData
from neurochat.nc_datacontainer import NDataContainer
from neurochat.nc_hdf import Nhdf
from neurochat.nc_clust import NClust
from neurochat.nc_config import Configuration
import neurochat.nc_plot as nc_plot
import neurochat.nc_containeranalysis as nca

import matplotlib.pyplot as plt
import matplotlib.figure

from matplotlib.backends.backend_pdf import PdfPages

class NeuroChaT(QtCore.QThread):
    &#34;&#34;&#34;
    The NeuroChaT object is the controller object in NeuroChaT and works as the
    backend to the NeuroChaT graphical user interface. It reads data, parameter
    and analysis specifications from the Configuration class and executes accordingly.
    It also interafces the GUI to the rest of the NeuroChaT elements.
    
    &#34;&#34;&#34;
    
    finished = QtCore.pyqtSignal()
    def __init__(self, config=Configuration(), data=NData(), parent=None):
        &#34;&#34;&#34;
        Attributes
        ----------
        ndata : NData
            NData oject
        config : Configuration
            Configuration object
        log : NLog
            Central logger object
        hdf : Nhdf
            A Nhdf object
            
        &#34;&#34;&#34;
        
        super().__init__(parent)
        self.ndata = data
        self.config = config
        self.log = NLog()
        self.hdf = Nhdf()
        self.reset()
        
    def reset(self):
        &#34;&#34;&#34;
        Reset NeuroChaT&#39;s internal attributes and prepares it for another set of
        analysis or new session.
        
        Parameters
        ----------
        None
        
        Returns
        -------
        None
        
        &#34;&#34;&#34;
        
        self.__count = 0
        self.nwb_files = []
        self.graphic_files = []
        self.cellid = []
        self.results = []
        self.save_to_file = False
        self._pdf_file = None
        
        if not self.get_graphic_format():
            self.set_graphic_format(&#39;PDF&#39;)
        nc_plot.set_backend(self.get_graphic_format())

    def get_output_files(self):
        &#34;&#34;&#34;
        Returns a DataFrame of output graphic files and HDF5 files after the completion of the analysis.
        Index are the unit IDs of the analysed units.
        
        Parameters
        ----------
        None
        
        Returns
        -------
        op_files : pandas.DataFrame
            Column 1 contains the name of the output graphic files. Column 2 gives the
            the name of the NWB files
        
        &#34;&#34;&#34;
        
        op_files = {&#39;Graphics Files&#39;: self.graphic_files,
                    &#39;NWB Files&#39;: self.nwb_files}
        op_files = pd.DataFrame.from_dict(op_files)
        op_files.index = self.cellid
        op_files = op_files[[&#39;Graphics Files&#39;, &#39;NWB Files&#39;]]

        return op_files

    def update_results(self, _results):
        &#34;&#34;&#34;
        Updates the results with new analysis results.
        
        Parameters
        ----------
        _results : OrderedDict
            Dictionary of the new results
        
        Returns
        -------
        None
        
        &#34;&#34;&#34;
        
        self.results.append(_results.copy()) # without copy, list contains a reference to the original dictionary, and old results are replaced by the new one
        
    def get_results(self):
        &#34;&#34;&#34;
        Returns the parametric results of the analyses.
        
        Parameters
        ----------
        None
        
        Returns
        -------
        results : OrderedDict
            Parametric results of the analysis
            
        &#34;&#34;&#34;
        try:
            keys = []
            for d in self.results:
                [keys.append(k) for k in list(d.keys()) if k not in keys]
            results = pd.DataFrame(self.results, columns=keys)
            results.index = self.cellid
        except Exception as ex:
            log_exception(
                ex, &#34;Error in getting results&#34;)
        
        return results

    def open_pdf(self, filename=None):
        &#34;&#34;&#34;
        Opens the PDF file object using PdfPages from matplotlib.backends.backend_pdf
        
        Parameters
        ----------
        filename : str
            Filename of the PDF output
        
        Returns
        -------
        None
            
        &#34;&#34;&#34;
        
        if filename is not None:
            words = filename.split(os.sep)
            directory = os.sep.join(words[:-1])
            if os.path.exists(directory):
                self._pdf_file = filename # Current PDF file being handled
                try:
                    self.pdf = PdfPages(self._pdf_file)
                    self.save_to_file = True
                except PermissionError:
                    logging.error(
                        &#34;Please close PDF with name {} before writing to it&#34;.format(
                            self._pdf_file))
                    self.save_to_file = False
                    self._pdf_file = None
            else:
                self.save_to_file = False
                self._pdf_file = None
                logging.error(&#39;Cannot create PDF, file path is invalid&#39;)
        else:
            logging.error(&#39;No valid PDf file is specified&#39;)

    def close_pdf(self):
        &#34;&#34;&#34;
        closes the PDF file object.
        
        Parameters
        ----------
        None
        
        Returns
        -------
        None
            
        &#34;&#34;&#34;
        
        if self._pdf_file is not None:
            self.pdf.close()
            logging.info(&#39;Output graphics saved to &#39;+ self._pdf_file)
        else:
            logging.warning(&#39;No PDF file for graphic output!&#39;)

    def close_fig(self, fig):
        &#34;&#34;&#34;
        Closes a matplotlib.fiure.Figure() object after saving it to the output PDF.
        A a tuple or list of such figures are provided, each of them saved and closed
        accordingly.
        
        Parameters
        ----------
        fig 
           matplotlib.fiure.Figure() or a list or tuple of them.
        
        Returns
        -------
        None
            
        &#34;&#34;&#34;
        
        if isinstance(fig, (tuple, list)):
            for f in fig:
                if isinstance(f, matplotlib.figure.Figure):
                    if self.save_to_file:
                        try:
                            self.pdf.savefig(f, dpi=400)
                        except PermissionError:
                            logging.error(&#34;Please close pdf before saving output to it&#34;)
                    plt.close(f)
                else:
                    logging.error(&#39;Invalid matplotlib.figure instance&#39;)
        elif isinstance(fig, matplotlib.figure.Figure):
            if self.save_to_file:
                try:
                    self.pdf.savefig(fig)
                except PermissionError:
                    logging.error(&#34;Please close pdf before saving output to it&#34;)
            plt.close(fig)
        else:
            logging.error(&#39;Invalid matplotlib.figure instance&#39;)

    def run(self):
        &#34;&#34;&#34;
        After calling start(), the NeuroChaT thread calls this function. It
        verifies the input specifications and calls the mode() method.
        
        Parameters
        ----------
        None
        
        Returns
        -------
        None
            
        &#34;&#34;&#34;

    
        self.reset()
        verified = True
        # Deduce the configuration
        # Same filename for spike, lfp and spatial will go for NWB
        if not any(self.get_analysis(&#39;all&#39;)):
            verified = False
            # Handle menu functions
            special_analysis = self.get_special_analysis()
            if special_analysis:
                key = special_analysis[&#34;key&#34;]
                logging.info(&#34;Starting special analysis {}&#34;.format(
                    key))
                if key == &#34;place_cell_plots&#34;:
                    self.place_cell_plots(
                        special_analysis[&#34;directory&#34;],
                        special_analysis[&#34;dpi&#34;])
                elif key == &#34;angle_calculation&#34;:
                    self.open_pdf(special_analysis[&#34;pdf_name&#34;])
                    self.angle_calculation(special_analysis[&#34;excel_file&#34;])
                    self.close_pdf()
                else:
                    logging.error(&#39;No analysis method has been selected&#39;)
        else:
            # Could take this to mode, 
            # but replication would occur for each data format
            mode_id = self.get_analysis_mode()[1]
            if (mode_id == 0 or mode_id == 1) and \
                (self.get_data_format() == &#39;Axona&#39; or self.get_data_format() == &#39;Neuralynx&#39;):
                if not os.path.isfile(self.get_spike_file()):
                    verified = False
                    logging.error(&#39;Spike file does not exist&#39;)

                if not os.path.isfile(self.get_spatial_file()):
                    logging.warning(&#39;Position file does not exist&#39;)
            elif mode_id == 2:
                if not os.path.isfile(self.get_excel_file()):
                    verified = False
                    logging.error(&#39;Excel file does not exist&#39;)

        if verified:
            self.__count = 0
            self.ndata.set_data_format(self.get_data_format())
            self.mode()
        self.finished.emit()

    def mode(self):
        &#34;&#34;&#34;
        Reads the specifications and analyzes data according to the mode that is set
        in the Configuration file. This is the principle method in NeuroChaT that
        sets the input and output data files and calls the execute() method for 
        running the analyses after it sets the data and filenames to NData() object.
        
        Parameters
        ----------
        None
        
        Returns
        -------
        None
            
        &#34;&#34;&#34;
        
        info = {&#39;spat&#39;: [], &#39;spike&#39;: [], &#39;unit&#39;: [], &#39;lfp&#39;: [], &#39;nwb&#39;: [], &#39;graphics&#39;: [], &#39;cellid&#39;: []}
        mode_id = self.get_analysis_mode()[1]
        # All the cells in the same tetrode will use the same lfp channel
        if mode_id == 0 or mode_id == 1: 
            spatial_file = self.get_spatial_file()
            spike_file = self.get_spike_file()
            lfp_file = self.get_lfp_file()

            self.ndata.set_spike_file(spike_file)
            self.ndata.load_spike()

            units = [self.get_unit_no()] if mode_id == 0 else self.ndata.get_unit_list()
            if not units:
                logging.error(&#39;No unit found in analysis&#39;)
            else:
                for unit_no in units:
                    info[&#39;spat&#39;].append(spatial_file)
                    info[&#39;spike&#39;].append(spike_file)
                    info[&#39;unit&#39;].append(unit_no)
                    info[&#39;lfp&#39;].append(lfp_file)

        elif mode_id == 2:
            excel_file = self.get_excel_file()
            if os.path.exists(excel_file):
                excel_info = pd.read_excel(excel_file)
                for row in excel_info.itertuples():
                    spike_file = row[1] + os.sep + row[3]
                    unit_no = int(row[4])
                    lfp_id = str(row[5])

                    if self.get_data_format() == &#39;Axona&#39;:
                        end = &#34;&#34; if row[2][-4:] == &#34;.txt&#34; else &#34;.txt&#34;
                        spatial_file = row[1] + os.sep + row[2] + end
                        lfp_file = remove_extension(spike_file) + lfp_id

                    elif self.get_data_format() == &#39;Neuralynx&#39;:
                        spatial_file = row[1] + os.sep+ row[2]+ &#39;.nvt&#39;
                        lfp_file = row[1]+ os.sep+ lfp_id+ &#39;.ncs&#39;

                    elif self.get_data_format() == &#39;NWB&#39;:
                        # excel list: directory| hdf5 file name w/o extension| spike group| unit_no| lfp group
                        hdf_name = row[1] + os.sep+ row[2]+ &#39;.hdf5&#39;
                        spike_file = hdf_name+ &#39;/processing/Shank/&#39; + row[3]
                        spatial_file = hdf_name+ &#39;+/processing/Behavioural/Position&#39;
                        lfp_file = hdf_name+ &#39;+/processing/Neural Continuous/LFP/&#39; + lfp_id

                    info[&#39;spat&#39;].append(spatial_file)
                    info[&#39;spike&#39;].append(spike_file)
                    info[&#39;unit&#39;].append(unit_no)
                    info[&#39;lfp&#39;].append(lfp_file)

        if info[&#39;unit&#39;]:
            for i, unit_no in enumerate(info[&#39;unit&#39;]):
                logging.info(&#39;Starting a new unit...&#39;)
                self.ndata.set_spatial_file(info[&#39;spat&#39;][i])
                self.ndata.set_spike_file(info[&#39;spike&#39;][i])
                self.ndata.set_lfp_file(info[&#39;lfp&#39;][i])
                self.ndata.load()
                self.ndata.set_unit_no(info[&#39;unit&#39;][i])

                self.ndata.reset_results()

                cell_id = self.hdf.resolve_analysis_path(spike=self.ndata.spike, lfp=self.ndata.lfp)
                nwb_name = self.hdf.resolve_hdfname(data=self.ndata.spike)
                pdf_name = (
                    remove_extension(nwb_name, keep_dot=False) +
                    &#39;_&#39; + cell_id+ &#39;.&#39; + self.get_graphic_format())

                info[&#39;nwb&#39;].append(nwb_name)
                info[&#39;cellid&#39;].append(cell_id)
                info[&#39;graphics&#39;].append(pdf_name)

                self.open_pdf(pdf_name)

                fig = plt.figure()
                ax = fig.add_subplot(111)
                ax.text(0.1, 0.6, &#39;Cell ID = &#39;+ cell_id+ &#39;\n&#39;+ \
                        &#39;HDF5 file = &#39;+ nwb_name.split(os.sep)[-1]+ &#39;\n&#39;+ \
                        &#39;Graphics file = &#39;+ pdf_name.split(os.sep)[-1], \
                        horizontalalignment=&#39;left&#39;, \
                        verticalalignment=&#39;center&#39;,\
                        transform=ax.transAxes,
                        clip_on=True)
                ax.set_axis_off()
                self.close_fig(fig)

                # Set and open hdf5 file for saving graph data within self.execute()
                self.hdf.set_filename(nwb_name)
                if &#39;/analysis/&#39;+ cell_id in self.hdf.f:
                    del self.hdf.f[&#39;/analysis/&#39;+ cell_id]
                self.execute(name=cell_id)

                self.close_pdf()

                _results = self.ndata.get_results()

                self.update_results(_results)
                self.hdf.save_dict_recursive(path=&#39;/analysis/&#39;+ cell_id+ &#39;/&#39;, name=&#39;results&#39;, data=_results)

                self.hdf.close()
                self.ndata.save_to_hdf5() # Saving data to hdf file

                self.__count += 1
                logging.info(&#39;Units already analyzed = &#39; + str(self.__count))

        logging.info(&#39;Total cell analyzed: &#39;+ str(self.__count))
        self.cellid = info[&#39;cellid&#39;]
        self.nwb_files = info[&#39;nwb&#39;]
        self.graphic_files = info[&#39;graphics&#39;]

    def execute(self, name=None):
        &#34;&#34;&#34;
        Checks the selection of each analyses, and executes if they are selected.
        It also exports the plot data from individual analyses to the hdf file and 
        figures to the graphics file that are set in the mode() method.
        
        Parameters
        ----------
        name : str
            Name of the unit or the unique unit ID
        
        Returns
        -------
        None
            
        &#34;&#34;&#34;
        
        try:
            logging.info(&#39;Calculating environmental border...&#39;)
            self.set_border(self.calc_border())

        except:
            logging.warning(&#39;Border calculation was not properly completed!&#39;)

        if self.get_analysis(&#39;wave_property&#39;):
            logging.info(&#39;Assessing waveform properties...&#39;)
            try:
                graph_data = self.wave_property() # gd = graph_data
                fig = nc_plot.wave_property(graph_data, [int(self.get_total_channels()/2), 2])
                self.close_fig(fig)
                self.plot_data_to_hdf(name=name+ &#39;/waveProperty/&#39;, graph_data=graph_data)
            except:
                logging.error(&#39;Error in assessing waveform property&#39;)

        if self.get_analysis(&#39;isi&#39;):
            # ISI analysis
            logging.info(&#39;Calculating inter-spike interval distribution...&#39;)
            try:
                params= self.get_params_by_analysis(&#39;isi&#39;)
                graph_data = self.isi(
                    bins=int(params[&#39;isi_length&#39;]/params[&#39;isi_bin&#39;]),
                    bound=[0, params[&#39;isi_length&#39;]],
                    refractory_threshold=params[&#39;isi_refractory&#39;])
                fig = nc_plot.isi(graph_data)
                self.close_fig(fig)
                self.plot_data_to_hdf(name=name+ &#39;/isi/&#39;, graph_data=graph_data)
            except Exception as ex:
                log_exception(
                    ex, &#39;Error in assessing interspike interval distribution&#39;)

        if self.get_analysis(&#39;isi_corr&#39;):
            ##Autocorr 1000ms
            logging.info(&#39;Calculating inter-spike interval autocorrelation histogram...&#39;)
            try:
                params= self.get_params_by_analysis(&#39;isi_corr&#39;)

                graph_data = self.isi_corr(bins=params[&#39;isi_corr_bin_long&#39;], \
                                        bound=[-params[&#39;isi_corr_len_long&#39;], params[&#39;isi_corr_len_long&#39;]])
                fig = nc_plot.isi_corr(graph_data)
                self.close_fig(fig)
                self.plot_data_to_hdf(name=name+ &#39;/isiCorrLong/&#39;, graph_data=graph_data)
                # Autocorr 10ms
                graph_data = self.isi_corr(bins=params[&#39;isi_corr_bin_short&#39;], \
                                        bound=[-params[&#39;isi_corr_len_short&#39;], params[&#39;isi_corr_len_short&#39;]])
                fig = nc_plot.isi_corr(graph_data)
                self.close_fig(fig)
                self.plot_data_to_hdf(name=name+ &#39;/isiCorrShort/&#39;, graph_data=graph_data)
            except:
                logging.error(&#39;Error in assessing ISI autocorrelation&#39;)

        if self.get_analysis(&#39;theta_cell&#39;):
            ## Theta-Index analysis
            logging.info(&#39;Estimating theta-modulation index...&#39;)
            try:
                params= self.get_params_by_analysis(&#39;theta_cell&#39;)

                graph_data = self.theta_index(start=[params[&#39;theta_cell_freq_start&#39;], params[&#39;theta_cell_tau1_start&#39;], params[&#39;theta_cell_tau2_start&#39;]], \
                               lower=[params[&#39;theta_cell_freq_min&#39;], 0, 0], \
                               upper=[params[&#39;theta_cell_freq_max&#39;], params[&#39;theta_cell_tau1_max&#39;], params[&#39;theta_cell_tau2_max&#39;]], \
                               bins=params[&#39;isi_corr_bin_long&#39;], \
                               bound=[-params[&#39;isi_corr_len_long&#39;], params[&#39;isi_corr_len_long&#39;]])
                fig = nc_plot.theta_cell(graph_data)
                self.close_fig(fig)
                self.plot_data_to_hdf(name=name+ &#39;/theta_cell/&#39;, graph_data=graph_data)
            except:
                logging.error(&#39;Error in theta-index analysis&#39;)

        if self.get_analysis(&#39;theta_skip_cell&#39;):
            logging.info(&#39;Estimating theta-skipping index...&#39;)
            try:
                params= self.get_params_by_analysis(&#39;theta_cell&#39;)

                graph_data = self.theta_skip_index(start=[params[&#39;theta_cell_freq_start&#39;], params[&#39;theta_cell_tau1_start&#39;], params[&#39;theta_cell_tau2_start&#39;]], \
                               lower=[params[&#39;theta_cell_freq_min&#39;], 0, 0], \
                               upper=[params[&#39;theta_cell_freq_max&#39;], params[&#39;theta_cell_tau1_max&#39;], params[&#39;theta_cell_tau2_max&#39;]], \
                               bins=params[&#39;isi_corr_bin_long&#39;], \
                               bound=[-params[&#39;isi_corr_len_long&#39;], params[&#39;isi_corr_len_long&#39;]])
                fig = nc_plot.theta_cell(graph_data)
                self.close_fig(fig)
                self.plot_data_to_hdf(name=name+ &#39;/theta_skip_cell/&#39;, graph_data=graph_data)
            except:
                logging.error(&#39;Error in theta-skipping cell index analysis&#39;)

        if self.get_analysis(&#39;burst&#39;):
            ### Burst analysis
            logging.info(&#39;Analyzing bursting property...&#39;)
            try:
                params= self.get_params_by_analysis(&#39;burst&#39;)

                self.burst(burst_thresh=params[&#39;burst_thresh&#39;],\
                           ibi_thresh=params[&#39;ibi_thresh&#39;])
            except:
                logging.error(&#39;Error in analysing bursting property&#39;)

        if self.get_analysis(&#39;speed&#39;):
            ## Speed analysis
            logging.info(&#39;Calculating spike-rate vs running speed...&#39;)
            try:
                params= self.get_params_by_analysis(&#39;speed&#39;)

                graph_data = self.speed(range=[params[&#39;speed_min&#39;], params[&#39;speed_max&#39;]], \
                                      binsize=params[&#39;speed_bin&#39;], update=True)
                fig = nc_plot.speed(graph_data)
                self.close_fig(fig)
                self.plot_data_to_hdf(name=name+ &#39;/speed/&#39;, graph_data=graph_data)
            except:
                logging.error(&#39;Error in analysis of spike rate vs speed&#39;)

        if self.get_analysis(&#39;ang_vel&#39;):
            ## Angular velocity analysis
            logging.info(&#39;Calculating spike-rate vs angular head velocity...&#39;)
            try:
                params= self.get_params_by_analysis(&#39;ang_vel&#39;)

                graph_data = self.angular_velocity(range=[params[&#39;ang_vel_min&#39;], params[&#39;ang_vel_max&#39;]], \
                                    binsize=params[&#39;ang_vel_bin&#39;], cutoff=params[&#39;ang_vel_cutoff&#39;], update=True)
                fig = nc_plot.angular_velocity(graph_data)
                self.close_fig(fig)
                self.plot_data_to_hdf(name=name+ &#39;/ang_vel/&#39;, graph_data=graph_data)
            except:
                logging.error(&#39;Error in analysis of spike rate vs angular velocity&#39;)

        if self.get_analysis(&#39;hd_rate&#39;):
            logging.info(&#39;Assessing head-directional tuning...&#39;)
            try:
                params= self.get_params_by_analysis(&#39;hd_rate&#39;)

                hdData = self.hd_rate(binsize=params[&#39;hd_bin&#39;], \
                        filter=[&#39;b&#39;, params[&#39;hd_rate_kern_len&#39;]],\
                        pixel=params[&#39;loc_pixel_size&#39;], update=True)
                fig = nc_plot.hd_firing(hdData)
                self.close_fig(fig)
                self.plot_data_to_hdf(name=name+ &#39;/hd_rate/&#39;, graph_data=hdData)

                hdData = self.hd_rate_ccw(binsize=params[&#39;hd_bin&#39;], \
                        filter=[&#39;b&#39;, params[&#39;hd_rate_kern_len&#39;]],\
                        thresh=params[&#39;hd_ang_vel_cutoff&#39;],\
                        pixel=params[&#39;loc_pixel_size&#39;], update=True)
                fig = nc_plot.hd_rate_ccw(hdData)
                self.close_fig(fig)
                self.plot_data_to_hdf(name=name+ &#39;/hd_rate_CCW/&#39;, graph_data=hdData)

            except:
                logging.error(&#39;Error in analysis of spike rate vs head direction&#39;)

        if self.get_analysis(&#39;hd_shuffle&#39;):
            logging.info(&#39;Shuffling analysis of head-directional tuning...&#39;)
            try:
                params= self.get_params_by_analysis(&#39;hd_shuffle&#39;)

                graph_data = self.hd_shuffle(bins=params[&#39;hd_shuffle_bins&#39;], \
                                          nshuff=params[&#39;hd_shuffle_total&#39;], limit=params[&#39;hd_shuffle_limit&#39;])
                fig = nc_plot.hd_shuffle(graph_data)
                self.close_fig(fig)
                self.plot_data_to_hdf(name=name+ &#39;/hd_shuffle/&#39;, graph_data=graph_data)
            except:
                logging.error(&#39;Error in head directional shuffling analysis&#39;)

        if self.get_analysis(&#39;hd_time_lapse&#39;):
            logging.info(&#39;Time-lapsed head-directional tuning...&#39;)
            try:
                graph_data = self.hd_time_lapse()

                fig = nc_plot.hd_spike_time_lapse(graph_data)
                self.close_fig(fig)

                fig = nc_plot.hd_rate_time_lapse(graph_data)
                self.close_fig(fig)
                self.plot_data_to_hdf(name=name+ &#39;/hd_time_lapse/&#39;, graph_data=graph_data)

            except:
                logging.error(&#39;Error in locational time-lapse analysis&#39;)

        if self.get_analysis(&#39;hd_time_shift&#39;):
            logging.info(&#39;Time-shift analysis of head-directional tuning...&#39;)
            try:
                params= self.get_params_by_analysis(&#39;hd_time_shift&#39;)

                hdData = self.hd_shift(shift_ind=np.arange(params[&#39;hd_shift_min&#39;], \
                                                        params[&#39;hd_shift_max&#39;]+ params[&#39;hd_shift_step&#39;], \
                                                        params[&#39;hd_shift_step&#39;]))
                fig = nc_plot.hd_time_shift(hdData)
                self.close_fig(fig)
                self.plot_data_to_hdf(name=name+ &#39;/hd_time_shift/&#39;, graph_data=hdData)
            except:
                logging.error(&#39;Error in head directional time-shift analysis&#39;)

        if self.get_analysis(&#39;loc_rate&#39;):
            logging.info(&#39;Assessing of locational tuning...&#39;)
            try:
                params= self.get_params_by_analysis(&#39;loc_rate&#39;)

                if params[&#39;loc_rate_filter&#39;] == &#39;Gaussian&#39;:
                    filttype = &#39;g&#39;
                else:
                    filttype = &#39;b&#39;

                place_data = self.ndata.place(
                              pixel=params[&#39;loc_pixel_size&#39;],
                              chop_bound=params[&#39;loc_chop_bound&#39;],
                              filter=[filttype, params[&#39;loc_rate_kern_len&#39;]],
                              fieldThresh=params[&#39;loc_field_thresh&#39;],
                              smoothPlace=params[&#39;loc_field_smooth&#39;],
                              brAdjust=True, update=True)
                fig1 = nc_plot.loc_firing(
                    place_data, colormap=params[&#39;loc_colormap&#39;],
                    style = params[&#39;loc_style&#39;])
                self.close_fig(fig1)
                fig2 = nc_plot.loc_firing_and_place(
                    place_data, colormap=params[&#39;loc_colormap&#39;],
                    style = params[&#39;loc_style&#39;])
                self.close_fig(fig2)
                self.plot_data_to_hdf(name=name+ &#39;/loc_rate/&#39;, graph_data=place_data)

            except:
                logging.error(&#39;Error in analysis of locational firing rate&#39;)

        if self.get_analysis(&#39;loc_shuffle&#39;):
            logging.info(&#39;Shuffling analysis of locational tuning...&#39;)
            try:
                params= self.get_params_by_analysis(&#39;loc_shuffle&#39;)

                if params[&#39;loc_rate_filter&#39;] == &#39;Gaussian&#39;:
                    filttype = &#39;g&#39;
                else:
                    filttype = &#39;b&#39;

                place_data = self.loc_shuffle(bins=params[&#39;loc_shuffle_nbins&#39;], \
                                          nshuff=params[&#39;loc_shuffle_total&#39;], \
                                          limit=params[&#39;loc_shuffle_limit&#39;], \
                                          pixel=params[&#39;loc_pixel_size&#39;], \
                                          chop_bound=params[&#39;loc_chop_bound&#39;], \
                                          filter=[filttype, params[&#39;loc_rate_kern_len&#39;]],\
                                          brAdjust=True, update=False)
                fig = nc_plot.loc_shuffle(place_data)
                self.close_fig(fig)
                self.plot_data_to_hdf(name=name+ &#39;/loc_shuffle/&#39;, graph_data=place_data)
            except:
                logging.error(&#39;Error in locational shiffling analysis&#39;)

        if self.get_analysis(&#39;loc_time_lapse&#39;):
            logging.info(&#39;Time-lapse analysis of locational tuning...&#39;)
            try:
                params= self.get_params_by_analysis(&#39;loc_time_lapse&#39;)

                if params[&#39;loc_rate_filter&#39;] == &#39;Gaussian&#39;:
                    filttype = &#39;g&#39;
                else:
                    filttype = &#39;b&#39;

                graph_data = self.loc_time_lapse(pixel=params[&#39;loc_pixel_size&#39;], \
                              chop_bound=params[&#39;loc_chop_bound&#39;],\
                              filter=[filttype, params[&#39;loc_rate_kern_len&#39;]],\
                              brAdjust=True)

                fig = nc_plot.loc_spike_time_lapse(graph_data)
                self.close_fig(fig)

                fig = nc_plot.loc_rate_time_lapse(graph_data)
                self.close_fig(fig)
                self.plot_data_to_hdf(name=name+ &#39;/loc_time_lapse/&#39;, graph_data=graph_data)
            except:
                logging.error(&#39;Error in locational time-lapse analysis&#39;)

        if self.get_analysis(&#39;loc_time_shift&#39;):
            logging.info(&#39;Time-shift analysis of locational tuning...&#39;)
            try:
                params= self.get_params_by_analysis(&#39;loc_time_shift&#39;)

                if params[&#39;loc_rate_filter&#39;] == &#39;Gaussian&#39;:
                    filttype = &#39;g&#39;
                else:
                    filttype = &#39;b&#39;

                plot_data = self.loc_shift(shift_ind=np.arange(params[&#39;loc_shift_min&#39;], \
                                        params[&#39;loc_shift_max&#39;]+ params[&#39;loc_shift_step&#39;], \
                                        params[&#39;loc_shift_step&#39;]), \
                                        pixel=params[&#39;loc_pixel_size&#39;], \
                                        chop_bound=params[&#39;loc_chop_bound&#39;], \
                                        filter=[filttype, params[&#39;loc_rate_kern_len&#39;]],\
                                        brAdjust=True, update=False)
                fig = nc_plot.loc_time_shift(plot_data)
                self.close_fig(fig)
                self.plot_data_to_hdf(name=name+ &#39;/loc_time_shift/&#39;, graph_data=plot_data)
            except:
                logging.error(&#39;Error in locational time-shift analysis&#39;)

        if self.get_analysis(&#39;spatial_corr&#39;):
            logging.info(&#39;Spatial and rotational correlation of locational tuning...&#39;)
            try:
                params= self.get_params_by_analysis(&#39;spatial_corr&#39;)

                if params[&#39;spatial_corr_filter&#39;] == &#39;Gaussian&#39;:
                    filttype = &#39;g&#39;
                else:
                    filttype = &#39;b&#39;

                plot_data = self.loc_auto_corr(pixel=params[&#39;loc_pixel_size&#39;], \
                              chop_bound=params[&#39;loc_chop_bound&#39;],\
                              filter=[filttype, params[&#39;spatial_corr_kern_len&#39;]],\
                              minPixel=params[&#39;spatial_corr_min_obs&#39;], brAdjust=True)
                fig = nc_plot.loc_auto_corr(plot_data)
                self.close_fig(fig)
                self.plot_data_to_hdf(name=name+ &#39;/spatial_corr/&#39;, graph_data=plot_data)

                plot_data = self.loc_rot_corr(binsize=params[&#39;rot_corr_bin&#39;], \
                                          pixel=params[&#39;loc_pixel_size&#39;], \
                                          chop_bound=params[&#39;loc_chop_bound&#39;],\
                                          filter=[filttype, params[&#39;spatial_corr_kern_len&#39;]],\
                                          minPixel=params[&#39;spatial_corr_min_obs&#39;], brAdjust=True)
                fig = nc_plot.rot_corr(plot_data)
                self.close_fig(fig)
                self.plot_data_to_hdf(name=name+ &#39;/spatial_corr/&#39;, graph_data=plot_data)

            except:
                logging.error(&#39;Error in assessing spatial autocorrelation&#39;)

        if self.get_analysis(&#39;grid&#39;):
            logging.info(&#39;Assessing gridness...&#39;)
            try:
                params= self.get_params_by_analysis(&#39;grid&#39;)

                if params[&#39;spatial_corr_filter&#39;] == &#39;Gaussian&#39;:
                    filttype = &#39;g&#39;
                else:
                    filttype = &#39;b&#39;

                graph_data = self.grid(angtol=params[&#39;grid_ang_tol&#39;],\
                                     binsize=params[&#39;grid_ang_bin&#39;], \
                                     pixel=params[&#39;loc_pixel_size&#39;], \
                                     chop_bound=params[&#39;loc_chop_bound&#39;],\
                                     filter=[filttype, params[&#39;spatial_corr_kern_len&#39;]],\
                                     minPixel=params[&#39;spatial_corr_min_obs&#39;], \
                                     brAdjust=True) # Add other paramaters
                fig = nc_plot.grid(graph_data)
                self.close_fig(fig)
                self.plot_data_to_hdf(name=name+ &#39;/grid/&#39;, graph_data=graph_data)

            except:
                logging.error(&#39;Error in grid cell analysis&#39;)

        if self.get_analysis(&#39;border&#39;):
            logging.info(&#39;Estimating tuning to border...&#39;)
            try:
                params= self.get_params_by_analysis(&#39;border&#39;)

                if params[&#39;loc_rate_filter&#39;] == &#39;Gaussian&#39;:
                    filttype = &#39;g&#39;
                else:
                    filttype = &#39;b&#39;

                graph_data = self.border(update=True, thresh=params[&#39;border_firing_thresh&#39;], \
                                       cbinsize=params[&#39;border_ang_bin&#39;], \
                                       nstep=params[&#39;border_stair_steps&#39;], \
                                       pixel=params[&#39;loc_pixel_size&#39;], \
                                       chop_bound=params[&#39;loc_chop_bound&#39;],\
                                       filter=[filttype, params[&#39;loc_rate_kern_len&#39;]],\
                                       brAdjust=True)

                fig = nc_plot.border(graph_data)
                self.close_fig(fig)
                self.plot_data_to_hdf(name=name+ &#39;/border/&#39;, graph_data=graph_data)
            except:
                logging.error(&#39;Error in border cell analysis&#39;)

        if self.get_analysis(&#39;gradient&#39;):
            logging.info(&#39;Calculating gradient-cell properties...&#39;)
            try:
                params= self.get_params_by_analysis(&#39;gradient&#39;)

                if params[&#39;loc_rate_filter&#39;] == &#39;Gaussian&#39;:
                    filttype = &#39;g&#39;
                else:
                    filttype = &#39;b&#39;

                graph_data = self.gradient(alim=params[&#39;grad_asymp_lim&#39;], \
                                         blim=params[&#39;grad_displace_lim&#39;], \
                                         clim=params[&#39;grad_growth_rate_lim&#39;], \
                                         pixel=params[&#39;loc_pixel_size&#39;], \
                                         chop_bound=params[&#39;loc_chop_bound&#39;],\
                                         filter=[filttype, params[&#39;loc_rate_kern_len&#39;]],\
                                         brAdjust=True)
                fig = nc_plot.gradient(graph_data)
                self.close_fig(fig)
                self.plot_data_to_hdf(name=name+ &#39;/gradient/&#39;, graph_data=graph_data)
            except:
                logging.error(&#39;Error in gradient cell analysis&#39;)

        if self.get_analysis(&#39;multiple_regression&#39;):
            logging.info(&#39;Multiple-regression analysis...&#39;)
            try:
                params= self.get_params_by_analysis(&#39;multiple_regression&#39;)

                graph_data = self.multiple_regression(nrep=params[&#39;mra_nrep&#39;], \
                                    episode=params[&#39;mra_episode&#39;], \
                                    subsampInterv=params[&#39;mra_interval&#39;])

                fig = nc_plot.multiple_regression(graph_data)
                self.close_fig(fig)                
                self.plot_data_to_hdf(name=name+ &#39;/multiple_regression/&#39;, graph_data=graph_data)
            except Exception as ex:
                log_exception(
                    ex, &#34;in multiple-regression analysis&#34;)

        if self.get_analysis(&#39;inter_depend&#39;):
            # No plot
            logging.info(&#39;Assessing dependence of variables to...&#39;)
            try:
                self.interdependence(pixel=3, hdbinsize=5, spbinsize=1, sprange=[0, 40], \
                                    abinsize=10, angvelrange=[-500, 500])
            except:
                logging.error(&#39;Error in interdependence analysis&#39;)

        if self.get_analysis(&#39;lfp_spectrum&#39;):
            try:
                params= self.get_params_by_analysis(&#39;lfp_spectrum&#39;)

                graph_data = self.spectrum(window=params[&#39;lfp_pwelch_seg_size&#39;],\
                                         noverlap=params[&#39;lfp_pwelch_overlap&#39;], \
                                         nfft=params[&#39;lfp_pwelch_nfft&#39;],\
                                         ptype=&#39;psd&#39;, prefilt=True, \
                                         filtset=[params[&#39;lfp_prefilt_order&#39;], \
                                                   params[&#39;lfp_prefilt_lowcut&#39;], \
                                                   params[&#39;lfp_prefilt_highcut&#39;], &#39;bandpass&#39;], \
                                         fmax=params[&#39;lfp_pwelch_freq_max&#39;],\
                                         db=False, tr=False)
                fig = nc_plot.lfp_spectrum(graph_data)
                self.close_fig(fig)
                self.plot_data_to_hdf(name=name+ &#39;/lfp_spectrum/&#39;, graph_data=graph_data)

                graph_data = self.spectrum(window=params[&#39;lfp_stft_seg_size&#39;],\
                                         noverlap=params[&#39;lfp_stft_overlap&#39;],\
                                         nfft=params[&#39;lfp_stft_nfft&#39;],\
                                         ptype=&#39;psd&#39;, prefilt=True,\
                                         filtset=[params[&#39;lfp_prefilt_order&#39;], \
                                                   params[&#39;lfp_prefilt_lowcut&#39;], \
                                                   params[&#39;lfp_prefilt_highcut&#39;], &#39;bandpass&#39;], \
                                         fmax=params[&#39;lfp_stft_freq_max&#39;],\
                                         db=True, tr=True)
                fig = nc_plot.lfp_spectrum_tr(graph_data)
                self.close_fig(fig)
                self.plot_data_to_hdf(name=name+ &#39;/lfp_spectrum_TR/&#39;, graph_data=graph_data)
                
                # These ranges are from Muessig et al. 2019
                # Coordinated Emergence of Hippocampal Replay and
                # Theta Sequences during Post - natal Development
                self.bandpower_ratio(
                    [5, 11], [1.5, 4], 1.6, band_total=True,
                    first_name=&#34;Theta&#34;, second_name=&#34;Delta&#34;)
            except:
                logging.error(&#39;Error in analyzing lfp spectrum&#39;)

        if self.get_analysis(&#39;spike_phase&#39;):
            ### Analysis of Phase distribution
            logging.info(&#39;Analysing distribution of spike-phase in lfp...&#39;)
            try:
                params= self.get_params_by_analysis(&#39;spike_phase&#39;)

                graph_data = self.phase_dist(binsize=params[&#39;phase_bin&#39;], \
                                           rbinsize=params[&#39;phase_raster_bin&#39;],\
                                           fwin=[params[&#39;phase_freq_min&#39;], params[&#39;phase_freq_max&#39;]],\
                                           pratio=params[&#39;phase_power_thresh&#39;],\
                                           aratio=params[&#39;phase_amp_thresh&#39;],
                                           filtset=[params[&#39;lfp_prefilt_order&#39;],
                                                    params[&#39;lfp_prefilt_lowcut&#39;],
                                                    params[&#39;lfp_prefilt_highcut&#39;], &#39;bandpass&#39;])
                fig = nc_plot.spike_phase(graph_data)
                self.close_fig(fig)
                self.plot_data_to_hdf(name=name+ &#39;/spike_phase/&#39;, graph_data=graph_data)

            except:
                logging.error(&#39;Error in assessing spike-phase distribution&#39;)

        if self.get_analysis(&#39;phase_lock&#39;):
            # PLV with mode = None (all events or spikes)
            logging.info(&#39;Analysis of Phase-locking value and spike-filed coherence...&#39;)
            try:
                params= self.get_params_by_analysis(&#39;phase_lock&#39;)

                reparam = {&#39;window&#39; : [params[&#39;phase_loc_win_low&#39;], params[&#39;phase_loc_win_up&#39;]],
                           &#39;nfft&#39;: params[&#39;phase_loc_nfft&#39;],
                           &#39;fwin&#39;: [2, params[&#39;phase_loc_freq_max&#39;]],
                           &#39;nsample&#39;: 2000,
                           &#39;slide&#39;: 25,
                           &#39;nrep&#39;: 500,
                           &#39;mode&#39;: &#39;tr&#39;}

                graph_data = self.plv(**reparam)
                fig = nc_plot.plv_tr(graph_data)
                self.close_fig(fig)
                self.plot_data_to_hdf(name=name+ &#39;/phase_lock_TR/&#39;, graph_data=graph_data)

                reparam.update({&#39;mode&#39;: &#39;bs&#39;, &#39;nsample&#39;: 100})
                graph_data = self.plv(**reparam)
                fig = nc_plot.plv_bs(graph_data)
                self.close_fig(fig)
                self.plot_data_to_hdf(name=name+ &#39;/phase_lock_BS/&#39;, graph_data=graph_data)

                reparam.update({&#39;mode&#39;: None})
                graph_data = self.plv(**reparam)
                fig = nc_plot.plv(graph_data)
                self.close_fig(fig)
                self.plot_data_to_hdf(name=name+ &#39;/phase_lock/&#39;, graph_data=graph_data)
            except:
                logging.error(&#39;Error in spike-phase locking analysis&#39;)

            if self.get_analysis(&#39;lfp_spike_causality&#39;):
                logging.warning(&#39;Unit-LFP analysis has not been implemented yet!&#39;)

    def open_hdf_file(self, filename=None):
        &#34;&#34;&#34;
        Sets the filename and opens the file object for the HDF5 file.
        
        Parameters
        ----------
        filename : str
            Filename of the HDF5 object
        
        Returns
        -------
        None
            
        &#34;&#34;&#34;
        if not filename:
            filename = self.config.get_nwb_file()
            
        self.hdf.set_filename(filename=filename)
    
    def close_hdf_file(self):
        &#34;&#34;&#34;
        Closes the HDF5 file object.
        
        Parameters
        ----------
        None
        
        Returns
        -------
        None
            
        &#34;&#34;&#34;
        
        self.hdf.close()
        
    def get_hdf_groups(self, path=&#39;&#39;):
        &#34;&#34;&#34;
        Returns the names of groups or datasets in a path 
        
        Parameters
        ----------
        path : str
            path to HDF5 file group
        
        Returns
        -------
        list
            Names of the groups or datasets in the path

        &#34;&#34;&#34;
        
        return self.hdf.get_groups_in_path(path=path)
    
    def exist_hdf_path(self, path=&#39;&#39;):
        &#34;&#34;&#34;
        Check and returns if an HDF5 file path exists
        
        Parameters
        ----------
        path : str
            path to HDF5 file group
        
        Returns
        -------
        exists : bool
            True if the path exists

        &#34;&#34;&#34;
        
        exists = False
        if path in self.hdf.f:
            exists = True
        return exists
        
    def plot_data_to_hdf(self, name=None, graph_data=None):
        &#34;&#34;&#34;
        Stores plot data to the HDF5 file in the &#39;/analysis/&#39; path
        
        Parameters
        ----------
        name : str
            Unit ID which is also the name of the group in the  &#39;/analysis/&#39; path
        graph_data : dict
            Dictionary of data that are plotted
        
        Returns
        -------
        None

        &#34;&#34;&#34;
        
        self.hdf.save_dict_recursive(path=&#39;/analysis/&#39;, \
             name=name, data=graph_data)

    def set_neuro_data(self, ndata):
        &#34;&#34;&#34;
        Sets a new NData() object or its subclass object.
        
        Parameters
        ----------
        ndata : NData
            Object of NData class or its subclass.
        
        Returns
        -------
        None

        &#34;&#34;&#34;
        
        if inspect.isclass(ndata):
            ndata = ndata()
        if isinstance(ndata, NData):
            self.ndata = ndata
        else:
            logging.warning(&#39;Inappropriate NeuroData object or class&#39;)
            
    def get_neuro_data(self):
        &#34;&#34;&#34;
        Returns the NData() object from this class.
        
        Parameters
        ----------
        None
        
        Returns
        -------
        NData
            NeuroChaT&#39;s ndata attribute

        &#34;&#34;&#34;
        return self.ndata

    def set_configuration(self, config):
        &#34;&#34;&#34;
        Sets a new Configuration() object or its subclass object.
        
        Parameters
        ----------
        config : Configuration
            Object of Configuration class or its subclass.
        
        Returns
        -------
        None

        &#34;&#34;&#34;
        
        if inspect.isclass(config):
            config = config()
        if isinstance(config, Configuration):
            self.config = config
        else:
            logging.warning(&#39;Inappropriate Configuration object or class&#39;)

    def get_configuration(self):
        &#34;&#34;&#34;
        Returns the Configuration() object from this class.
        
        Parameters
        ----------
        None
        
        Returns
        -------
        Configuration
            NeuroChaT&#39;s config attribute

        &#34;&#34;&#34;
        
        return self.config
    
    # Forwarding to configuration class
    def __getattr__(self, arg):
        if hasattr(self.config, arg):
            return getattr(self.config, arg)
        elif hasattr(self.ndata, arg):
            return getattr(self.ndata, arg)
        else:
            logging.warning(&#39;No &#39;+ arg+ &#39; method or attribute in NeuroChaT class&#39;)

    def convert_to_nwb(self, excel_file=None):
        &#34;&#34;&#34;
        Takes a list of datasets in Excel file and converts them into NWB file format. This 
        method currently supports Axona and Neuralynx data formats.
        
        Parameters
        ----------
        excel_file : str
            Name of the excel file that contains data specifications
        
        Returns
        -------
        None

        &#34;&#34;&#34;
        
        if self.get_data_format() == &#39;NWB&#39;:
            logging.error(&#39;NWB files do not need to be converted! Check file format option again!&#39;)
        info = {&#39;spat&#39;: [], &#39;spike&#39;: [], &#39;lfp&#39;: []}
        export_info = oDict({&#39;dir&#39;: [], &#39;nwb&#39;: [], &#39;spike&#39;: [], &#39;lfp&#39;: []})
        if os.path.exists(excel_file):
            excel_info = pd.read_excel(excel_file)
            for row in excel_info.itertuples():
                spike_file = row[1]+ os.sep+ row[3]
                lfp_id = row[4]

                if self.get_data_format() == &#39;Axona&#39;:
                    spatial_file = row[1]+ os.sep+ row[2]+ &#39;.txt&#39;
                    lfp_file = remove_extension(spike_file) + lfp_id

                elif self.get_data_format() == &#39;Neuralynx&#39;:
                    spatial_file = row[1] + os.sep+ row[2]+ &#39;.nvt&#39;
                    lfp_file = row[1]+ os.sep+ lfp_id+ &#39;.ncs&#39;

                info[&#39;spat&#39;].append(spatial_file)
                info[&#39;spike&#39;].append(spike_file)
                info[&#39;lfp&#39;].append(lfp_file)

        if info[&#39;spike&#39;]:
            for i, spike_file in enumerate(info[&#39;spike&#39;]):

                logging.info(&#39;Converting file groups: &#39;+ str(i+ 1))
                self.ndata.set_spatial_file(info[&#39;spat&#39;][i])
                self.ndata.set_spike_file(info[&#39;spike&#39;][i])
                self.ndata.set_lfp_file(info[&#39;lfp&#39;][i])
                self.ndata.load()
                self.ndata.save_to_hdf5()

                f_name = self.hdf.resolve_hdfname(data=self.ndata.spike)
                export_info[&#39;dir&#39;].append(os.sep.join(f_name.split(os.sep)[:-1]))
                export_info[&#39;nwb&#39;].append(f_name.split(os.sep)[-1].split(&#39;.&#39;)[0])

                export_info[&#39;spike&#39;].append(self.hdf.get_file_tag(self.ndata.spike))
                export_info[&#39;lfp&#39;].append(self.hdf.get_file_tag(self.ndata.lfp))

        export_info = pd.DataFrame(export_info, columns=[&#39;dir&#39;, &#39;nwb&#39;, &#39;spike&#39;, &#39;lfp&#39;])
        words = excel_file.split(os.sep)
        name = &#39;NWB_list_&#39; + words[-1]
        export_info.to_excel(os.path.join(os.sep.join(words[:-1]), name))
        logging.info(&#39;Conversion process completed!&#39;)

    def verify_units(self, excel_file=None):
        &#34;&#34;&#34;
        Takes a list of datasets and verify the specifications of the units.
        The verification tool is useful for prescreening of units before the 
        batch-mode analysis using &#39;Listed Units&#39; mode of NeuroChaT
        
        Parameters
        ----------
        excel_file : str
            Name of the excel file that contains data specifications
        
        Returns
        -------
        None

        &#34;&#34;&#34;
        
        info = {&#39;spike&#39;: [], &#39;unit&#39;: []}
        if os.path.exists(excel_file):
            excel_info = pd.read_excel(excel_file)
            for row in excel_info.itertuples():
                spike_file = row[1]+ os.sep+ row[3]
                unit_no = int(row[4])
                if self.get_data_format() == &#39;NWB&#39;:
                # excel list: directory| spike group| unit_no
                    hdf_name = row[1] + os.sep+ row[3]+ &#39;.hdf5&#39;
                    spike_file = hdf_name+ &#39;/processing/Shank&#39;+ &#39;/&#39;+ row[4]
                info[&#39;spike&#39;].append(spike_file)
                info[&#39;unit&#39;].append(unit_no)
            n_units = excel_info.shape[0]

            excel_info = excel_info.assign(fileExists=pd.Series(np.zeros(n_units, dtype=bool)))
            excel_info = excel_info.assign(unitExists=pd.Series(np.zeros(n_units, dtype=bool)))

            if info[&#39;spike&#39;]:
                for i, spike_file in enumerate(info[&#39;spike&#39;]):

                    logging.info(&#39;Verifying unit: &#39;+ str(i+ 1))
                    if os.path.exists(spike_file):
                        excel_info.loc[i, &#39;fileExists&#39;] = True
                        self.ndata.set_spike_file(spike_file)
                        self.ndata.load_spike()
                        units = self.ndata.get_unit_list()

                        if info[&#39;unit&#39;][i] in units:
                            excel_info.loc[i, &#39;unitExists&#39;] = True

            excel_info.to_excel(excel_file, index=False)
            logging.info(&#39;Verification process completed!&#39;)
        else:
            logging.error(&#39;Excel  file does not exist!&#39;)
    
    def angle_calculation(self, excel_file=None, should_plot=True):
        &#34;&#34;&#34;
        Takes a list of unit specifications and finds the angle between the place field centroids
        The results of the analysis are written back to the input Excel file.
    
        Parameters
        ----------
        excel_file : str
            Name of the excel file that contains data specifications
    
        Returns
        -------
        None
        &#34;&#34;&#34;
        params= self.get_params_by_analysis(&#39;loc_rate&#39;)

        if params[&#39;loc_rate_filter&#39;] == &#39;Gaussian&#39;:
            filttype = &#39;g&#39;
        else:
            filttype = &#39;b&#39;

        collection = NDataContainer()
        excel_info = collection.add_files_from_excel(excel_file)
        if excel_info is None:
            return

        n_units = len(collection)
        if (n_units % 3 != 0) :
            logging.error(&#34;angle_calculation: Can&#39;t compute the angle for a number of units not divisible by 3, given &#34; + str(n_units))
            return

        excel_info = excel_info.assign(CentroidX=pd.Series(np.zeros(n_units)))
        excel_info = excel_info.assign(CentroidY=pd.Series(np.zeros(n_units)))
        excel_info = excel_info.assign(
            AngleInDegrees=pd.Series(np.zeros(n_units)))
        excel_info = excel_info.assign(
            StrongPlaceField=pd.Series(np.zeros(n_units)))
        excel_info = excel_info.assign(
            Skaggs=pd.Series(np.zeros(n_units)))
        
        centroids = []
        figs = []
        for i, data in enumerate(collection):
            place_data = data.place(
                pixel=params[&#39;loc_pixel_size&#39;],
                chop_bound=params[&#39;loc_chop_bound&#39;],
                filter=[filttype, params[&#39;loc_rate_kern_len&#39;]],
                fieldThresh=params[&#39;loc_field_thresh&#39;],
                smoothPlace=params[&#39;loc_field_smooth&#39;],
                brAdjust=True, update=True)
            centroid = place_data[&#39;centroid&#39;]
            centroids.append(centroid)
            excel_info.loc[i, &#34;CentroidX&#34;] = centroid[0]
            excel_info.loc[i, &#34;CentroidY&#34;] = centroid[1]
            _res = data.get_results()
            excel_info.loc[i, &#34;Skaggs&#34;] = _res[&#34;Spatial Skaggs&#34;]
            excel_info.loc[i, &#34;StrongPlaceField&#34;] = (
                _res[&#34;Found strong place field&#34;])
            if should_plot:
                fig = nc_plot.loc_firing_and_place(place_data)
                figs.append(fig)

            if (i + 1) % 3 == 0: #then spit out the angle
                first_centroid = centroids[0]
                second_centroid = centroids[1]
                angle = angle_between_points(
                    first_centroid, second_centroid, centroid)
                excel_info.loc[i, &#34;AngleInDegrees&#34;] = angle
                if should_plot:
                    fig = nc_plot.plot_angle_between_points(
                        centroids, 
                        place_data[&#39;xedges&#39;].max(), 
                        place_data[&#39;yedges&#39;].max())
                    figs.append(fig)
                centroids = []
        
        if should_plot:
            self.close_fig(figs)

        try:
            split_up = remove_extension(
                excel_file, keep_dot=False, return_ext=True)
            output_file = split_up[0] + &#34;_result.&#34; + split_up[1]
            excel_info.to_excel(output_file, index=False)
        except PermissionError:
            logging.warning(
                &#34;Please close the excel file to&#34; 
                + &#34; write the result back to it at&#34; 
                + &#34; {}&#34;.format(output_file))

        logging.info(&#39;Angle calculation completed! Value was {}&#39;.format(angle))

    def cluster_evaluate(self, excel_file=None):
        &#34;&#34;&#34;
        Takes a list of unit specifications and evaluates the quality of the clustering.
        The results of the analysis are written back to the input Excel file.
        
        Parameters
        ----------
        excel_file : str
            Name of the excel file that contains data specifications
        
        Returns
        -------
        None

        &#34;&#34;&#34;
        
        info = {&#39;spike&#39;: [], &#39;unit&#39;: []}
        if os.path.exists(excel_file):
            excel_info = pd.read_excel(excel_file)
            for row in excel_info.itertuples():
                spike_file = row[1]+ os.sep+ row[2]
                unit_no = int(row[3])
                if self.get_data_format() == &#39;NWB&#39;:
                # excel list: directory| spike group| unit_no
                    hdf_name = row[1] + os.sep+ row[2]+ &#39;.hdf5&#39;
                    spike_file = hdf_name+ &#39;/processing/Shank&#39;+ &#39;/&#39;+ row[3]
                info[&#39;spike&#39;].append(spike_file)
                info[&#39;unit&#39;].append(unit_no)
            n_units = excel_info.shape[0]

            excel_info = excel_info.assign(BC=pd.Series(np.zeros(n_units)))
            excel_info = excel_info.assign(Dh=pd.Series(np.zeros(n_units)))

            if info[&#39;spike&#39;]:
                for i, spike_file in enumerate(info[&#39;spike&#39;]):

                    logging.info(&#39;Evaluating unit: &#39;+ str(i+ 1))
                    if os.path.exists(spike_file):
                        self.ndata.set_spike_file(spike_file)
                        self.ndata.load_spike()
                        units = self.ndata.get_unit_list()

                        if info[&#39;unit&#39;][i] in units:
                            nclust = NClust(spike=self.ndata.spike)
                            bc, dh = nclust.cluster_separation(unit_no=info[&#39;unit&#39;][i])
                            excel_info.loc[i, &#39;BC&#39;] = np.max(bc)
                            excel_info.loc[i, &#39;Dh&#39;] = np.min(dh)
            excel_info.to_excel(excel_file, index=False)
            logging.info(&#39;Cluster evaluation completed!&#39;)
        else:
            logging.error(&#39;Excel  file does not exist!&#39;)

    def cluster_similarity(self, excel_file=None):
        &#34;&#34;&#34;
        Takes a list of specifications for pairwise comparison of units. The results
        are written back to the input Excel file.
        
        Parameters
        ----------
        excel_file : str
            Name of the excel file that contains unit specifications
        
        Returns
        -------
        None

        &#34;&#34;&#34;
        # test on Pawel&#39;s data
        nclust_1 = NClust()
        nclust_2 = NClust()
        info = {&#39;spike_1&#39;: [], &#39;unit_1&#39;: [], &#39;spike_2&#39;: [], &#39;unit_2&#39;: []}
        if os.path.exists(excel_file):
            excel_info = pd.read_excel(excel_file)
            for row in excel_info.itertuples():
                spike_file = row[1]+ os.sep+ row[2]
                unit_1 = int(row[3])
                if self.get_data_format() == &#39;NWB&#39;:
                        # excel list: directory| spike group| unit_no
                    hdf_name = row[1] + os.sep+ row[2]+ &#39;.hdf5&#39;
                    spike_file = hdf_name+ &#39;/processing/Shank&#39;+ &#39;/&#39;+ row[3]
                info[&#39;spike_1&#39;].append(spike_file)
                info[&#39;unit_1&#39;].append(unit_1)

                spike_file = row[4]+ os.sep+ row[5]
                unit_2 = int(row[6])
                if self.get_data_format() == &#39;NWB&#39;:
                        # excel list: directory| spike group| unit_no
                    hdf_name = row[4] + os.sep+ row[5]+ &#39;.hdf5&#39;
                    spike_file = hdf_name+ &#39;/processing/Shank&#39;+ &#39;/&#39;+ row[6]
                info[&#39;spike_2&#39;].append(spike_file)
                info[&#39;unit_2&#39;].append(unit_2)

            n_comparison = excel_info.shape[0]

            excel_info = excel_info.assign(BC=pd.Series(np.zeros(n_comparison)))
            excel_info = excel_info.assign(Dh=pd.Series(np.zeros(n_comparison)))

            if info[&#39;spike_1&#39;]:
                for i in np.arange(n_comparison):
                    logging.info(&#39;Evaluating unit similarity row: &#39;+ str(i+ 1))
                    if os.path.exists(info[&#39;spike_1&#39;]) and os.path.exists(info[&#39;spike_2&#39;]):
                        nclust_1.load(filename=info[&#39;spike_1&#39;], system=self.get_data_format())
                        nclust_2.load(filename=info[&#39;spike_2&#39;], system=self.get_data_format())
                        bc, dh = nclust_1.cluster_similarity(nclust=nclust_2, \
                                unit_1=info[&#39;unit_1&#39;][i], unit_2=info[&#39;unit_2&#39;][i])
                        excel_info.loc[i, &#39;BC&#39;] = bc
                        excel_info.loc[i, &#39;Dh&#39;] = dh
            excel_info.to_excel(excel_file, index=False)
            logging.info(&#39;Cluster similarity analysis completed!&#39;)
        else:
            logging.error(&#39;Excel  file does not exist!&#39;)

    def place_cell_plots(self, directory, dpi=400):
        &#34;&#34;&#34;
        Plot png images of place cell figures, looping over a directory.

        Currently only works for axona files, but can be extended.

        Parameters
        ----------
        dir : str
            The directory to get files from.
        dpi : int
            The desired dpi of the pngs.

        &#34;&#34;&#34;
        try:
            container = NDataContainer(load_on_fly=True)
            container.add_axona_files_from_dir(
                directory, tetrode_list = [i for i in range(1, 17)])
            nca.place_cell_summary(
                container, dpi=dpi, 
                filter_place_cells=False, filter_low_freq=False)
        except Exception as ex:
            log_exception(ex, &#34;In walking a directory for place cell summaries&#34;)
        return </code></pre>
</details>
</section>
<section>
</section>
<section>
</section>
<section>
</section>
<section>
<h2 class="section-title" id="header-classes">Classes</h2>
<dl>
<dt id="neurochat.nc_control.NeuroChaT"><code class="flex name class">
<span>class <span class="ident">NeuroChaT</span></span>
<<<<<<< HEAD
<span>(</span><span>config=<neurochat.nc_config.Configuration object at 0x000002E25E4DAFC8>, data=<neurochat.nc_data.NData object at 0x000002E25E4DA3C8>, parent=None)</span>
=======
<span>(</span><span>config=&lt;neurochat.nc_config.Configuration object&gt;, data=&lt;neurochat.nc_data.NData object&gt;, parent=None)</span>
>>>>>>> b56d2c01
</code></dt>
<dd>
<section class="desc"><p>The NeuroChaT object is the controller object in NeuroChaT and works as the
backend to the NeuroChaT graphical user interface. It reads data, parameter
and analysis specifications from the Configuration class and executes accordingly.
It also interafces the GUI to the rest of the NeuroChaT elements.</p>
<h2 id="attributes">Attributes</h2>
<dl>
<dt><strong><code>ndata</code></strong> :&ensp;<code>NData</code></dt>
<dd>NData oject</dd>
<dt><strong><code>config</code></strong> :&ensp;<code>Configuration</code></dt>
<dd>Configuration object</dd>
<dt><strong><code>log</code></strong> :&ensp;<code>NLog</code></dt>
<dd>Central logger object</dd>
<dt><strong><code>hdf</code></strong> :&ensp;<code>Nhdf</code></dt>
<dd>A Nhdf object</dd>
</dl></section>
<details class="source">
<summary>
<span>Expand source code</span>
</summary>
<pre><code class="python">class NeuroChaT(QtCore.QThread):
    &#34;&#34;&#34;
    The NeuroChaT object is the controller object in NeuroChaT and works as the
    backend to the NeuroChaT graphical user interface. It reads data, parameter
    and analysis specifications from the Configuration class and executes accordingly.
    It also interafces the GUI to the rest of the NeuroChaT elements.
    
    &#34;&#34;&#34;
    
    finished = QtCore.pyqtSignal()
    def __init__(self, config=Configuration(), data=NData(), parent=None):
        &#34;&#34;&#34;
        Attributes
        ----------
        ndata : NData
            NData oject
        config : Configuration
            Configuration object
        log : NLog
            Central logger object
        hdf : Nhdf
            A Nhdf object
            
        &#34;&#34;&#34;
        
        super().__init__(parent)
        self.ndata = data
        self.config = config
        self.log = NLog()
        self.hdf = Nhdf()
        self.reset()
        
    def reset(self):
        &#34;&#34;&#34;
        Reset NeuroChaT&#39;s internal attributes and prepares it for another set of
        analysis or new session.
        
        Parameters
        ----------
        None
        
        Returns
        -------
        None
        
        &#34;&#34;&#34;
        
        self.__count = 0
        self.nwb_files = []
        self.graphic_files = []
        self.cellid = []
        self.results = []
        self.save_to_file = False
        self._pdf_file = None
        
        if not self.get_graphic_format():
            self.set_graphic_format(&#39;PDF&#39;)
        nc_plot.set_backend(self.get_graphic_format())

    def get_output_files(self):
        &#34;&#34;&#34;
        Returns a DataFrame of output graphic files and HDF5 files after the completion of the analysis.
        Index are the unit IDs of the analysed units.
        
        Parameters
        ----------
        None
        
        Returns
        -------
        op_files : pandas.DataFrame
            Column 1 contains the name of the output graphic files. Column 2 gives the
            the name of the NWB files
        
        &#34;&#34;&#34;
        
        op_files = {&#39;Graphics Files&#39;: self.graphic_files,
                    &#39;NWB Files&#39;: self.nwb_files}
        op_files = pd.DataFrame.from_dict(op_files)
        op_files.index = self.cellid
        op_files = op_files[[&#39;Graphics Files&#39;, &#39;NWB Files&#39;]]

        return op_files

    def update_results(self, _results):
        &#34;&#34;&#34;
        Updates the results with new analysis results.
        
        Parameters
        ----------
        _results : OrderedDict
            Dictionary of the new results
        
        Returns
        -------
        None
        
        &#34;&#34;&#34;
        
        self.results.append(_results.copy()) # without copy, list contains a reference to the original dictionary, and old results are replaced by the new one
        
    def get_results(self):
        &#34;&#34;&#34;
        Returns the parametric results of the analyses.
        
        Parameters
        ----------
        None
        
        Returns
        -------
        results : OrderedDict
            Parametric results of the analysis
            
        &#34;&#34;&#34;
        try:
            keys = []
            for d in self.results:
                [keys.append(k) for k in list(d.keys()) if k not in keys]
            results = pd.DataFrame(self.results, columns=keys)
            results.index = self.cellid
        except Exception as ex:
            log_exception(
                ex, &#34;Error in getting results&#34;)
        
        return results

    def open_pdf(self, filename=None):
        &#34;&#34;&#34;
        Opens the PDF file object using PdfPages from matplotlib.backends.backend_pdf
        
        Parameters
        ----------
        filename : str
            Filename of the PDF output
        
        Returns
        -------
        None
            
        &#34;&#34;&#34;
        
        if filename is not None:
            words = filename.split(os.sep)
            directory = os.sep.join(words[:-1])
            if os.path.exists(directory):
                self._pdf_file = filename # Current PDF file being handled
                try:
                    self.pdf = PdfPages(self._pdf_file)
                    self.save_to_file = True
                except PermissionError:
                    logging.error(
                        &#34;Please close PDF with name {} before writing to it&#34;.format(
                            self._pdf_file))
                    self.save_to_file = False
                    self._pdf_file = None
            else:
                self.save_to_file = False
                self._pdf_file = None
                logging.error(&#39;Cannot create PDF, file path is invalid&#39;)
        else:
            logging.error(&#39;No valid PDf file is specified&#39;)

    def close_pdf(self):
        &#34;&#34;&#34;
        closes the PDF file object.
        
        Parameters
        ----------
        None
        
        Returns
        -------
        None
            
        &#34;&#34;&#34;
        
        if self._pdf_file is not None:
            self.pdf.close()
            logging.info(&#39;Output graphics saved to &#39;+ self._pdf_file)
        else:
            logging.warning(&#39;No PDF file for graphic output!&#39;)

    def close_fig(self, fig):
        &#34;&#34;&#34;
        Closes a matplotlib.fiure.Figure() object after saving it to the output PDF.
        A a tuple or list of such figures are provided, each of them saved and closed
        accordingly.
        
        Parameters
        ----------
        fig 
           matplotlib.fiure.Figure() or a list or tuple of them.
        
        Returns
        -------
        None
            
        &#34;&#34;&#34;
        
        if isinstance(fig, (tuple, list)):
            for f in fig:
                if isinstance(f, matplotlib.figure.Figure):
                    if self.save_to_file:
                        try:
                            self.pdf.savefig(f, dpi=400)
                        except PermissionError:
                            logging.error(&#34;Please close pdf before saving output to it&#34;)
                    plt.close(f)
                else:
                    logging.error(&#39;Invalid matplotlib.figure instance&#39;)
        elif isinstance(fig, matplotlib.figure.Figure):
            if self.save_to_file:
                try:
                    self.pdf.savefig(fig)
                except PermissionError:
                    logging.error(&#34;Please close pdf before saving output to it&#34;)
            plt.close(fig)
        else:
            logging.error(&#39;Invalid matplotlib.figure instance&#39;)

    def run(self):
        &#34;&#34;&#34;
        After calling start(), the NeuroChaT thread calls this function. It
        verifies the input specifications and calls the mode() method.
        
        Parameters
        ----------
        None
        
        Returns
        -------
        None
            
        &#34;&#34;&#34;

    
        self.reset()
        verified = True
        # Deduce the configuration
        # Same filename for spike, lfp and spatial will go for NWB
        if not any(self.get_analysis(&#39;all&#39;)):
            verified = False
            # Handle menu functions
            special_analysis = self.get_special_analysis()
            if special_analysis:
                key = special_analysis[&#34;key&#34;]
                logging.info(&#34;Starting special analysis {}&#34;.format(
                    key))
                if key == &#34;place_cell_plots&#34;:
                    self.place_cell_plots(
                        special_analysis[&#34;directory&#34;],
                        special_analysis[&#34;dpi&#34;])
                elif key == &#34;angle_calculation&#34;:
                    self.open_pdf(special_analysis[&#34;pdf_name&#34;])
                    self.angle_calculation(special_analysis[&#34;excel_file&#34;])
                    self.close_pdf()
                else:
                    logging.error(&#39;No analysis method has been selected&#39;)
        else:
            # Could take this to mode, 
            # but replication would occur for each data format
            mode_id = self.get_analysis_mode()[1]
            if (mode_id == 0 or mode_id == 1) and \
                (self.get_data_format() == &#39;Axona&#39; or self.get_data_format() == &#39;Neuralynx&#39;):
                if not os.path.isfile(self.get_spike_file()):
                    verified = False
                    logging.error(&#39;Spike file does not exist&#39;)

                if not os.path.isfile(self.get_spatial_file()):
                    logging.warning(&#39;Position file does not exist&#39;)
            elif mode_id == 2:
                if not os.path.isfile(self.get_excel_file()):
                    verified = False
                    logging.error(&#39;Excel file does not exist&#39;)

        if verified:
            self.__count = 0
            self.ndata.set_data_format(self.get_data_format())
            self.mode()
        self.finished.emit()

    def mode(self):
        &#34;&#34;&#34;
        Reads the specifications and analyzes data according to the mode that is set
        in the Configuration file. This is the principle method in NeuroChaT that
        sets the input and output data files and calls the execute() method for 
        running the analyses after it sets the data and filenames to NData() object.
        
        Parameters
        ----------
        None
        
        Returns
        -------
        None
            
        &#34;&#34;&#34;
        
        info = {&#39;spat&#39;: [], &#39;spike&#39;: [], &#39;unit&#39;: [], &#39;lfp&#39;: [], &#39;nwb&#39;: [], &#39;graphics&#39;: [], &#39;cellid&#39;: []}
        mode_id = self.get_analysis_mode()[1]
        # All the cells in the same tetrode will use the same lfp channel
        if mode_id == 0 or mode_id == 1: 
            spatial_file = self.get_spatial_file()
            spike_file = self.get_spike_file()
            lfp_file = self.get_lfp_file()

            self.ndata.set_spike_file(spike_file)
            self.ndata.load_spike()

            units = [self.get_unit_no()] if mode_id == 0 else self.ndata.get_unit_list()
            if not units:
                logging.error(&#39;No unit found in analysis&#39;)
            else:
                for unit_no in units:
                    info[&#39;spat&#39;].append(spatial_file)
                    info[&#39;spike&#39;].append(spike_file)
                    info[&#39;unit&#39;].append(unit_no)
                    info[&#39;lfp&#39;].append(lfp_file)

        elif mode_id == 2:
            excel_file = self.get_excel_file()
            if os.path.exists(excel_file):
                excel_info = pd.read_excel(excel_file)
                for row in excel_info.itertuples():
                    spike_file = row[1] + os.sep + row[3]
                    unit_no = int(row[4])
                    lfp_id = str(row[5])

                    if self.get_data_format() == &#39;Axona&#39;:
                        end = &#34;&#34; if row[2][-4:] == &#34;.txt&#34; else &#34;.txt&#34;
                        spatial_file = row[1] + os.sep + row[2] + end
                        lfp_file = remove_extension(spike_file) + lfp_id

                    elif self.get_data_format() == &#39;Neuralynx&#39;:
                        spatial_file = row[1] + os.sep+ row[2]+ &#39;.nvt&#39;
                        lfp_file = row[1]+ os.sep+ lfp_id+ &#39;.ncs&#39;

                    elif self.get_data_format() == &#39;NWB&#39;:
                        # excel list: directory| hdf5 file name w/o extension| spike group| unit_no| lfp group
                        hdf_name = row[1] + os.sep+ row[2]+ &#39;.hdf5&#39;
                        spike_file = hdf_name+ &#39;/processing/Shank/&#39; + row[3]
                        spatial_file = hdf_name+ &#39;+/processing/Behavioural/Position&#39;
                        lfp_file = hdf_name+ &#39;+/processing/Neural Continuous/LFP/&#39; + lfp_id

                    info[&#39;spat&#39;].append(spatial_file)
                    info[&#39;spike&#39;].append(spike_file)
                    info[&#39;unit&#39;].append(unit_no)
                    info[&#39;lfp&#39;].append(lfp_file)

        if info[&#39;unit&#39;]:
            for i, unit_no in enumerate(info[&#39;unit&#39;]):
                logging.info(&#39;Starting a new unit...&#39;)
                self.ndata.set_spatial_file(info[&#39;spat&#39;][i])
                self.ndata.set_spike_file(info[&#39;spike&#39;][i])
                self.ndata.set_lfp_file(info[&#39;lfp&#39;][i])
                self.ndata.load()
                self.ndata.set_unit_no(info[&#39;unit&#39;][i])

                self.ndata.reset_results()

                cell_id = self.hdf.resolve_analysis_path(spike=self.ndata.spike, lfp=self.ndata.lfp)
                nwb_name = self.hdf.resolve_hdfname(data=self.ndata.spike)
                pdf_name = (
                    remove_extension(nwb_name, keep_dot=False) +
                    &#39;_&#39; + cell_id+ &#39;.&#39; + self.get_graphic_format())

                info[&#39;nwb&#39;].append(nwb_name)
                info[&#39;cellid&#39;].append(cell_id)
                info[&#39;graphics&#39;].append(pdf_name)

                self.open_pdf(pdf_name)

                fig = plt.figure()
                ax = fig.add_subplot(111)
                ax.text(0.1, 0.6, &#39;Cell ID = &#39;+ cell_id+ &#39;\n&#39;+ \
                        &#39;HDF5 file = &#39;+ nwb_name.split(os.sep)[-1]+ &#39;\n&#39;+ \
                        &#39;Graphics file = &#39;+ pdf_name.split(os.sep)[-1], \
                        horizontalalignment=&#39;left&#39;, \
                        verticalalignment=&#39;center&#39;,\
                        transform=ax.transAxes,
                        clip_on=True)
                ax.set_axis_off()
                self.close_fig(fig)

                # Set and open hdf5 file for saving graph data within self.execute()
                self.hdf.set_filename(nwb_name)
                if &#39;/analysis/&#39;+ cell_id in self.hdf.f:
                    del self.hdf.f[&#39;/analysis/&#39;+ cell_id]
                self.execute(name=cell_id)

                self.close_pdf()

                _results = self.ndata.get_results()

                self.update_results(_results)
                self.hdf.save_dict_recursive(path=&#39;/analysis/&#39;+ cell_id+ &#39;/&#39;, name=&#39;results&#39;, data=_results)

                self.hdf.close()
                self.ndata.save_to_hdf5() # Saving data to hdf file

                self.__count += 1
                logging.info(&#39;Units already analyzed = &#39; + str(self.__count))

        logging.info(&#39;Total cell analyzed: &#39;+ str(self.__count))
        self.cellid = info[&#39;cellid&#39;]
        self.nwb_files = info[&#39;nwb&#39;]
        self.graphic_files = info[&#39;graphics&#39;]

    def execute(self, name=None):
        &#34;&#34;&#34;
        Checks the selection of each analyses, and executes if they are selected.
        It also exports the plot data from individual analyses to the hdf file and 
        figures to the graphics file that are set in the mode() method.
        
        Parameters
        ----------
        name : str
            Name of the unit or the unique unit ID
        
        Returns
        -------
        None
            
        &#34;&#34;&#34;
        
        try:
            logging.info(&#39;Calculating environmental border...&#39;)
            self.set_border(self.calc_border())

        except:
            logging.warning(&#39;Border calculation was not properly completed!&#39;)

        if self.get_analysis(&#39;wave_property&#39;):
            logging.info(&#39;Assessing waveform properties...&#39;)
            try:
                graph_data = self.wave_property() # gd = graph_data
                fig = nc_plot.wave_property(graph_data, [int(self.get_total_channels()/2), 2])
                self.close_fig(fig)
                self.plot_data_to_hdf(name=name+ &#39;/waveProperty/&#39;, graph_data=graph_data)
            except:
                logging.error(&#39;Error in assessing waveform property&#39;)

        if self.get_analysis(&#39;isi&#39;):
            # ISI analysis
            logging.info(&#39;Calculating inter-spike interval distribution...&#39;)
            try:
                params= self.get_params_by_analysis(&#39;isi&#39;)
                graph_data = self.isi(
                    bins=int(params[&#39;isi_length&#39;]/params[&#39;isi_bin&#39;]),
                    bound=[0, params[&#39;isi_length&#39;]],
                    refractory_threshold=params[&#39;isi_refractory&#39;])
                fig = nc_plot.isi(graph_data)
                self.close_fig(fig)
                self.plot_data_to_hdf(name=name+ &#39;/isi/&#39;, graph_data=graph_data)
            except Exception as ex:
                log_exception(
                    ex, &#39;Error in assessing interspike interval distribution&#39;)

        if self.get_analysis(&#39;isi_corr&#39;):
            ##Autocorr 1000ms
            logging.info(&#39;Calculating inter-spike interval autocorrelation histogram...&#39;)
            try:
                params= self.get_params_by_analysis(&#39;isi_corr&#39;)

                graph_data = self.isi_corr(bins=params[&#39;isi_corr_bin_long&#39;], \
                                        bound=[-params[&#39;isi_corr_len_long&#39;], params[&#39;isi_corr_len_long&#39;]])
                fig = nc_plot.isi_corr(graph_data)
                self.close_fig(fig)
                self.plot_data_to_hdf(name=name+ &#39;/isiCorrLong/&#39;, graph_data=graph_data)
                # Autocorr 10ms
                graph_data = self.isi_corr(bins=params[&#39;isi_corr_bin_short&#39;], \
                                        bound=[-params[&#39;isi_corr_len_short&#39;], params[&#39;isi_corr_len_short&#39;]])
                fig = nc_plot.isi_corr(graph_data)
                self.close_fig(fig)
                self.plot_data_to_hdf(name=name+ &#39;/isiCorrShort/&#39;, graph_data=graph_data)
            except:
                logging.error(&#39;Error in assessing ISI autocorrelation&#39;)

        if self.get_analysis(&#39;theta_cell&#39;):
            ## Theta-Index analysis
            logging.info(&#39;Estimating theta-modulation index...&#39;)
            try:
                params= self.get_params_by_analysis(&#39;theta_cell&#39;)

                graph_data = self.theta_index(start=[params[&#39;theta_cell_freq_start&#39;], params[&#39;theta_cell_tau1_start&#39;], params[&#39;theta_cell_tau2_start&#39;]], \
                               lower=[params[&#39;theta_cell_freq_min&#39;], 0, 0], \
                               upper=[params[&#39;theta_cell_freq_max&#39;], params[&#39;theta_cell_tau1_max&#39;], params[&#39;theta_cell_tau2_max&#39;]], \
                               bins=params[&#39;isi_corr_bin_long&#39;], \
                               bound=[-params[&#39;isi_corr_len_long&#39;], params[&#39;isi_corr_len_long&#39;]])
                fig = nc_plot.theta_cell(graph_data)
                self.close_fig(fig)
                self.plot_data_to_hdf(name=name+ &#39;/theta_cell/&#39;, graph_data=graph_data)
            except:
                logging.error(&#39;Error in theta-index analysis&#39;)

        if self.get_analysis(&#39;theta_skip_cell&#39;):
            logging.info(&#39;Estimating theta-skipping index...&#39;)
            try:
                params= self.get_params_by_analysis(&#39;theta_cell&#39;)

                graph_data = self.theta_skip_index(start=[params[&#39;theta_cell_freq_start&#39;], params[&#39;theta_cell_tau1_start&#39;], params[&#39;theta_cell_tau2_start&#39;]], \
                               lower=[params[&#39;theta_cell_freq_min&#39;], 0, 0], \
                               upper=[params[&#39;theta_cell_freq_max&#39;], params[&#39;theta_cell_tau1_max&#39;], params[&#39;theta_cell_tau2_max&#39;]], \
                               bins=params[&#39;isi_corr_bin_long&#39;], \
                               bound=[-params[&#39;isi_corr_len_long&#39;], params[&#39;isi_corr_len_long&#39;]])
                fig = nc_plot.theta_cell(graph_data)
                self.close_fig(fig)
                self.plot_data_to_hdf(name=name+ &#39;/theta_skip_cell/&#39;, graph_data=graph_data)
            except:
                logging.error(&#39;Error in theta-skipping cell index analysis&#39;)

        if self.get_analysis(&#39;burst&#39;):
            ### Burst analysis
            logging.info(&#39;Analyzing bursting property...&#39;)
            try:
                params= self.get_params_by_analysis(&#39;burst&#39;)

                self.burst(burst_thresh=params[&#39;burst_thresh&#39;],\
                           ibi_thresh=params[&#39;ibi_thresh&#39;])
            except:
                logging.error(&#39;Error in analysing bursting property&#39;)

        if self.get_analysis(&#39;speed&#39;):
            ## Speed analysis
            logging.info(&#39;Calculating spike-rate vs running speed...&#39;)
            try:
                params= self.get_params_by_analysis(&#39;speed&#39;)

                graph_data = self.speed(range=[params[&#39;speed_min&#39;], params[&#39;speed_max&#39;]], \
                                      binsize=params[&#39;speed_bin&#39;], update=True)
                fig = nc_plot.speed(graph_data)
                self.close_fig(fig)
                self.plot_data_to_hdf(name=name+ &#39;/speed/&#39;, graph_data=graph_data)
            except:
                logging.error(&#39;Error in analysis of spike rate vs speed&#39;)

        if self.get_analysis(&#39;ang_vel&#39;):
            ## Angular velocity analysis
            logging.info(&#39;Calculating spike-rate vs angular head velocity...&#39;)
            try:
                params= self.get_params_by_analysis(&#39;ang_vel&#39;)

                graph_data = self.angular_velocity(range=[params[&#39;ang_vel_min&#39;], params[&#39;ang_vel_max&#39;]], \
                                    binsize=params[&#39;ang_vel_bin&#39;], cutoff=params[&#39;ang_vel_cutoff&#39;], update=True)
                fig = nc_plot.angular_velocity(graph_data)
                self.close_fig(fig)
                self.plot_data_to_hdf(name=name+ &#39;/ang_vel/&#39;, graph_data=graph_data)
            except:
                logging.error(&#39;Error in analysis of spike rate vs angular velocity&#39;)

        if self.get_analysis(&#39;hd_rate&#39;):
            logging.info(&#39;Assessing head-directional tuning...&#39;)
            try:
                params= self.get_params_by_analysis(&#39;hd_rate&#39;)

                hdData = self.hd_rate(binsize=params[&#39;hd_bin&#39;], \
                        filter=[&#39;b&#39;, params[&#39;hd_rate_kern_len&#39;]],\
                        pixel=params[&#39;loc_pixel_size&#39;], update=True)
                fig = nc_plot.hd_firing(hdData)
                self.close_fig(fig)
                self.plot_data_to_hdf(name=name+ &#39;/hd_rate/&#39;, graph_data=hdData)

                hdData = self.hd_rate_ccw(binsize=params[&#39;hd_bin&#39;], \
                        filter=[&#39;b&#39;, params[&#39;hd_rate_kern_len&#39;]],\
                        thresh=params[&#39;hd_ang_vel_cutoff&#39;],\
                        pixel=params[&#39;loc_pixel_size&#39;], update=True)
                fig = nc_plot.hd_rate_ccw(hdData)
                self.close_fig(fig)
                self.plot_data_to_hdf(name=name+ &#39;/hd_rate_CCW/&#39;, graph_data=hdData)

            except:
                logging.error(&#39;Error in analysis of spike rate vs head direction&#39;)

        if self.get_analysis(&#39;hd_shuffle&#39;):
            logging.info(&#39;Shuffling analysis of head-directional tuning...&#39;)
            try:
                params= self.get_params_by_analysis(&#39;hd_shuffle&#39;)

                graph_data = self.hd_shuffle(bins=params[&#39;hd_shuffle_bins&#39;], \
                                          nshuff=params[&#39;hd_shuffle_total&#39;], limit=params[&#39;hd_shuffle_limit&#39;])
                fig = nc_plot.hd_shuffle(graph_data)
                self.close_fig(fig)
                self.plot_data_to_hdf(name=name+ &#39;/hd_shuffle/&#39;, graph_data=graph_data)
            except:
                logging.error(&#39;Error in head directional shuffling analysis&#39;)

        if self.get_analysis(&#39;hd_time_lapse&#39;):
            logging.info(&#39;Time-lapsed head-directional tuning...&#39;)
            try:
                graph_data = self.hd_time_lapse()

                fig = nc_plot.hd_spike_time_lapse(graph_data)
                self.close_fig(fig)

                fig = nc_plot.hd_rate_time_lapse(graph_data)
                self.close_fig(fig)
                self.plot_data_to_hdf(name=name+ &#39;/hd_time_lapse/&#39;, graph_data=graph_data)

            except:
                logging.error(&#39;Error in locational time-lapse analysis&#39;)

        if self.get_analysis(&#39;hd_time_shift&#39;):
            logging.info(&#39;Time-shift analysis of head-directional tuning...&#39;)
            try:
                params= self.get_params_by_analysis(&#39;hd_time_shift&#39;)

                hdData = self.hd_shift(shift_ind=np.arange(params[&#39;hd_shift_min&#39;], \
                                                        params[&#39;hd_shift_max&#39;]+ params[&#39;hd_shift_step&#39;], \
                                                        params[&#39;hd_shift_step&#39;]))
                fig = nc_plot.hd_time_shift(hdData)
                self.close_fig(fig)
                self.plot_data_to_hdf(name=name+ &#39;/hd_time_shift/&#39;, graph_data=hdData)
            except:
                logging.error(&#39;Error in head directional time-shift analysis&#39;)

        if self.get_analysis(&#39;loc_rate&#39;):
            logging.info(&#39;Assessing of locational tuning...&#39;)
            try:
                params= self.get_params_by_analysis(&#39;loc_rate&#39;)

                if params[&#39;loc_rate_filter&#39;] == &#39;Gaussian&#39;:
                    filttype = &#39;g&#39;
                else:
                    filttype = &#39;b&#39;

                place_data = self.ndata.place(
                              pixel=params[&#39;loc_pixel_size&#39;],
                              chop_bound=params[&#39;loc_chop_bound&#39;],
                              filter=[filttype, params[&#39;loc_rate_kern_len&#39;]],
                              fieldThresh=params[&#39;loc_field_thresh&#39;],
                              smoothPlace=params[&#39;loc_field_smooth&#39;],
                              brAdjust=True, update=True)
                fig1 = nc_plot.loc_firing(
                    place_data, colormap=params[&#39;loc_colormap&#39;],
                    style = params[&#39;loc_style&#39;])
                self.close_fig(fig1)
                fig2 = nc_plot.loc_firing_and_place(
                    place_data, colormap=params[&#39;loc_colormap&#39;],
                    style = params[&#39;loc_style&#39;])
                self.close_fig(fig2)
                self.plot_data_to_hdf(name=name+ &#39;/loc_rate/&#39;, graph_data=place_data)

            except:
                logging.error(&#39;Error in analysis of locational firing rate&#39;)

        if self.get_analysis(&#39;loc_shuffle&#39;):
            logging.info(&#39;Shuffling analysis of locational tuning...&#39;)
            try:
                params= self.get_params_by_analysis(&#39;loc_shuffle&#39;)

                if params[&#39;loc_rate_filter&#39;] == &#39;Gaussian&#39;:
                    filttype = &#39;g&#39;
                else:
                    filttype = &#39;b&#39;

                place_data = self.loc_shuffle(bins=params[&#39;loc_shuffle_nbins&#39;], \
                                          nshuff=params[&#39;loc_shuffle_total&#39;], \
                                          limit=params[&#39;loc_shuffle_limit&#39;], \
                                          pixel=params[&#39;loc_pixel_size&#39;], \
                                          chop_bound=params[&#39;loc_chop_bound&#39;], \
                                          filter=[filttype, params[&#39;loc_rate_kern_len&#39;]],\
                                          brAdjust=True, update=False)
                fig = nc_plot.loc_shuffle(place_data)
                self.close_fig(fig)
                self.plot_data_to_hdf(name=name+ &#39;/loc_shuffle/&#39;, graph_data=place_data)
            except:
                logging.error(&#39;Error in locational shiffling analysis&#39;)

        if self.get_analysis(&#39;loc_time_lapse&#39;):
            logging.info(&#39;Time-lapse analysis of locational tuning...&#39;)
            try:
                params= self.get_params_by_analysis(&#39;loc_time_lapse&#39;)

                if params[&#39;loc_rate_filter&#39;] == &#39;Gaussian&#39;:
                    filttype = &#39;g&#39;
                else:
                    filttype = &#39;b&#39;

                graph_data = self.loc_time_lapse(pixel=params[&#39;loc_pixel_size&#39;], \
                              chop_bound=params[&#39;loc_chop_bound&#39;],\
                              filter=[filttype, params[&#39;loc_rate_kern_len&#39;]],\
                              brAdjust=True)

                fig = nc_plot.loc_spike_time_lapse(graph_data)
                self.close_fig(fig)

                fig = nc_plot.loc_rate_time_lapse(graph_data)
                self.close_fig(fig)
                self.plot_data_to_hdf(name=name+ &#39;/loc_time_lapse/&#39;, graph_data=graph_data)
            except:
                logging.error(&#39;Error in locational time-lapse analysis&#39;)

        if self.get_analysis(&#39;loc_time_shift&#39;):
            logging.info(&#39;Time-shift analysis of locational tuning...&#39;)
            try:
                params= self.get_params_by_analysis(&#39;loc_time_shift&#39;)

                if params[&#39;loc_rate_filter&#39;] == &#39;Gaussian&#39;:
                    filttype = &#39;g&#39;
                else:
                    filttype = &#39;b&#39;

                plot_data = self.loc_shift(shift_ind=np.arange(params[&#39;loc_shift_min&#39;], \
                                        params[&#39;loc_shift_max&#39;]+ params[&#39;loc_shift_step&#39;], \
                                        params[&#39;loc_shift_step&#39;]), \
                                        pixel=params[&#39;loc_pixel_size&#39;], \
                                        chop_bound=params[&#39;loc_chop_bound&#39;], \
                                        filter=[filttype, params[&#39;loc_rate_kern_len&#39;]],\
                                        brAdjust=True, update=False)
                fig = nc_plot.loc_time_shift(plot_data)
                self.close_fig(fig)
                self.plot_data_to_hdf(name=name+ &#39;/loc_time_shift/&#39;, graph_data=plot_data)
            except:
                logging.error(&#39;Error in locational time-shift analysis&#39;)

        if self.get_analysis(&#39;spatial_corr&#39;):
            logging.info(&#39;Spatial and rotational correlation of locational tuning...&#39;)
            try:
                params= self.get_params_by_analysis(&#39;spatial_corr&#39;)

                if params[&#39;spatial_corr_filter&#39;] == &#39;Gaussian&#39;:
                    filttype = &#39;g&#39;
                else:
                    filttype = &#39;b&#39;

                plot_data = self.loc_auto_corr(pixel=params[&#39;loc_pixel_size&#39;], \
                              chop_bound=params[&#39;loc_chop_bound&#39;],\
                              filter=[filttype, params[&#39;spatial_corr_kern_len&#39;]],\
                              minPixel=params[&#39;spatial_corr_min_obs&#39;], brAdjust=True)
                fig = nc_plot.loc_auto_corr(plot_data)
                self.close_fig(fig)
                self.plot_data_to_hdf(name=name+ &#39;/spatial_corr/&#39;, graph_data=plot_data)

                plot_data = self.loc_rot_corr(binsize=params[&#39;rot_corr_bin&#39;], \
                                          pixel=params[&#39;loc_pixel_size&#39;], \
                                          chop_bound=params[&#39;loc_chop_bound&#39;],\
                                          filter=[filttype, params[&#39;spatial_corr_kern_len&#39;]],\
                                          minPixel=params[&#39;spatial_corr_min_obs&#39;], brAdjust=True)
                fig = nc_plot.rot_corr(plot_data)
                self.close_fig(fig)
                self.plot_data_to_hdf(name=name+ &#39;/spatial_corr/&#39;, graph_data=plot_data)

            except:
                logging.error(&#39;Error in assessing spatial autocorrelation&#39;)

        if self.get_analysis(&#39;grid&#39;):
            logging.info(&#39;Assessing gridness...&#39;)
            try:
                params= self.get_params_by_analysis(&#39;grid&#39;)

                if params[&#39;spatial_corr_filter&#39;] == &#39;Gaussian&#39;:
                    filttype = &#39;g&#39;
                else:
                    filttype = &#39;b&#39;

                graph_data = self.grid(angtol=params[&#39;grid_ang_tol&#39;],\
                                     binsize=params[&#39;grid_ang_bin&#39;], \
                                     pixel=params[&#39;loc_pixel_size&#39;], \
                                     chop_bound=params[&#39;loc_chop_bound&#39;],\
                                     filter=[filttype, params[&#39;spatial_corr_kern_len&#39;]],\
                                     minPixel=params[&#39;spatial_corr_min_obs&#39;], \
                                     brAdjust=True) # Add other paramaters
                fig = nc_plot.grid(graph_data)
                self.close_fig(fig)
                self.plot_data_to_hdf(name=name+ &#39;/grid/&#39;, graph_data=graph_data)

            except:
                logging.error(&#39;Error in grid cell analysis&#39;)

        if self.get_analysis(&#39;border&#39;):
            logging.info(&#39;Estimating tuning to border...&#39;)
            try:
                params= self.get_params_by_analysis(&#39;border&#39;)

                if params[&#39;loc_rate_filter&#39;] == &#39;Gaussian&#39;:
                    filttype = &#39;g&#39;
                else:
                    filttype = &#39;b&#39;

                graph_data = self.border(update=True, thresh=params[&#39;border_firing_thresh&#39;], \
                                       cbinsize=params[&#39;border_ang_bin&#39;], \
                                       nstep=params[&#39;border_stair_steps&#39;], \
                                       pixel=params[&#39;loc_pixel_size&#39;], \
                                       chop_bound=params[&#39;loc_chop_bound&#39;],\
                                       filter=[filttype, params[&#39;loc_rate_kern_len&#39;]],\
                                       brAdjust=True)

                fig = nc_plot.border(graph_data)
                self.close_fig(fig)
                self.plot_data_to_hdf(name=name+ &#39;/border/&#39;, graph_data=graph_data)
            except:
                logging.error(&#39;Error in border cell analysis&#39;)

        if self.get_analysis(&#39;gradient&#39;):
            logging.info(&#39;Calculating gradient-cell properties...&#39;)
            try:
                params= self.get_params_by_analysis(&#39;gradient&#39;)

                if params[&#39;loc_rate_filter&#39;] == &#39;Gaussian&#39;:
                    filttype = &#39;g&#39;
                else:
                    filttype = &#39;b&#39;

                graph_data = self.gradient(alim=params[&#39;grad_asymp_lim&#39;], \
                                         blim=params[&#39;grad_displace_lim&#39;], \
                                         clim=params[&#39;grad_growth_rate_lim&#39;], \
                                         pixel=params[&#39;loc_pixel_size&#39;], \
                                         chop_bound=params[&#39;loc_chop_bound&#39;],\
                                         filter=[filttype, params[&#39;loc_rate_kern_len&#39;]],\
                                         brAdjust=True)
                fig = nc_plot.gradient(graph_data)
                self.close_fig(fig)
                self.plot_data_to_hdf(name=name+ &#39;/gradient/&#39;, graph_data=graph_data)
            except:
                logging.error(&#39;Error in gradient cell analysis&#39;)

        if self.get_analysis(&#39;multiple_regression&#39;):
            logging.info(&#39;Multiple-regression analysis...&#39;)
            try:
                params= self.get_params_by_analysis(&#39;multiple_regression&#39;)

                graph_data = self.multiple_regression(nrep=params[&#39;mra_nrep&#39;], \
                                    episode=params[&#39;mra_episode&#39;], \
                                    subsampInterv=params[&#39;mra_interval&#39;])

                fig = nc_plot.multiple_regression(graph_data)
                self.close_fig(fig)                
                self.plot_data_to_hdf(name=name+ &#39;/multiple_regression/&#39;, graph_data=graph_data)
            except Exception as ex:
                log_exception(
                    ex, &#34;in multiple-regression analysis&#34;)

        if self.get_analysis(&#39;inter_depend&#39;):
            # No plot
            logging.info(&#39;Assessing dependence of variables to...&#39;)
            try:
                self.interdependence(pixel=3, hdbinsize=5, spbinsize=1, sprange=[0, 40], \
                                    abinsize=10, angvelrange=[-500, 500])
            except:
                logging.error(&#39;Error in interdependence analysis&#39;)

        if self.get_analysis(&#39;lfp_spectrum&#39;):
            try:
                params= self.get_params_by_analysis(&#39;lfp_spectrum&#39;)

                graph_data = self.spectrum(window=params[&#39;lfp_pwelch_seg_size&#39;],\
                                         noverlap=params[&#39;lfp_pwelch_overlap&#39;], \
                                         nfft=params[&#39;lfp_pwelch_nfft&#39;],\
                                         ptype=&#39;psd&#39;, prefilt=True, \
                                         filtset=[params[&#39;lfp_prefilt_order&#39;], \
                                                   params[&#39;lfp_prefilt_lowcut&#39;], \
                                                   params[&#39;lfp_prefilt_highcut&#39;], &#39;bandpass&#39;], \
                                         fmax=params[&#39;lfp_pwelch_freq_max&#39;],\
                                         db=False, tr=False)
                fig = nc_plot.lfp_spectrum(graph_data)
                self.close_fig(fig)
                self.plot_data_to_hdf(name=name+ &#39;/lfp_spectrum/&#39;, graph_data=graph_data)

                graph_data = self.spectrum(window=params[&#39;lfp_stft_seg_size&#39;],\
                                         noverlap=params[&#39;lfp_stft_overlap&#39;],\
                                         nfft=params[&#39;lfp_stft_nfft&#39;],\
                                         ptype=&#39;psd&#39;, prefilt=True,\
                                         filtset=[params[&#39;lfp_prefilt_order&#39;], \
                                                   params[&#39;lfp_prefilt_lowcut&#39;], \
                                                   params[&#39;lfp_prefilt_highcut&#39;], &#39;bandpass&#39;], \
                                         fmax=params[&#39;lfp_stft_freq_max&#39;],\
                                         db=True, tr=True)
                fig = nc_plot.lfp_spectrum_tr(graph_data)
                self.close_fig(fig)
                self.plot_data_to_hdf(name=name+ &#39;/lfp_spectrum_TR/&#39;, graph_data=graph_data)
                
                # These ranges are from Muessig et al. 2019
                # Coordinated Emergence of Hippocampal Replay and
                # Theta Sequences during Post - natal Development
                self.bandpower_ratio(
                    [5, 11], [1.5, 4], 1.6, band_total=True,
                    first_name=&#34;Theta&#34;, second_name=&#34;Delta&#34;)
            except:
                logging.error(&#39;Error in analyzing lfp spectrum&#39;)

        if self.get_analysis(&#39;spike_phase&#39;):
            ### Analysis of Phase distribution
            logging.info(&#39;Analysing distribution of spike-phase in lfp...&#39;)
            try:
                params= self.get_params_by_analysis(&#39;spike_phase&#39;)

                graph_data = self.phase_dist(binsize=params[&#39;phase_bin&#39;], \
                                           rbinsize=params[&#39;phase_raster_bin&#39;],\
                                           fwin=[params[&#39;phase_freq_min&#39;], params[&#39;phase_freq_max&#39;]],\
                                           pratio=params[&#39;phase_power_thresh&#39;],\
                                           aratio=params[&#39;phase_amp_thresh&#39;],
                                           filtset=[params[&#39;lfp_prefilt_order&#39;],
                                                    params[&#39;lfp_prefilt_lowcut&#39;],
                                                    params[&#39;lfp_prefilt_highcut&#39;], &#39;bandpass&#39;])
                fig = nc_plot.spike_phase(graph_data)
                self.close_fig(fig)
                self.plot_data_to_hdf(name=name+ &#39;/spike_phase/&#39;, graph_data=graph_data)

            except:
                logging.error(&#39;Error in assessing spike-phase distribution&#39;)

        if self.get_analysis(&#39;phase_lock&#39;):
            # PLV with mode = None (all events or spikes)
            logging.info(&#39;Analysis of Phase-locking value and spike-filed coherence...&#39;)
            try:
                params= self.get_params_by_analysis(&#39;phase_lock&#39;)

                reparam = {&#39;window&#39; : [params[&#39;phase_loc_win_low&#39;], params[&#39;phase_loc_win_up&#39;]],
                           &#39;nfft&#39;: params[&#39;phase_loc_nfft&#39;],
                           &#39;fwin&#39;: [2, params[&#39;phase_loc_freq_max&#39;]],
                           &#39;nsample&#39;: 2000,
                           &#39;slide&#39;: 25,
                           &#39;nrep&#39;: 500,
                           &#39;mode&#39;: &#39;tr&#39;}

                graph_data = self.plv(**reparam)
                fig = nc_plot.plv_tr(graph_data)
                self.close_fig(fig)
                self.plot_data_to_hdf(name=name+ &#39;/phase_lock_TR/&#39;, graph_data=graph_data)

                reparam.update({&#39;mode&#39;: &#39;bs&#39;, &#39;nsample&#39;: 100})
                graph_data = self.plv(**reparam)
                fig = nc_plot.plv_bs(graph_data)
                self.close_fig(fig)
                self.plot_data_to_hdf(name=name+ &#39;/phase_lock_BS/&#39;, graph_data=graph_data)

                reparam.update({&#39;mode&#39;: None})
                graph_data = self.plv(**reparam)
                fig = nc_plot.plv(graph_data)
                self.close_fig(fig)
                self.plot_data_to_hdf(name=name+ &#39;/phase_lock/&#39;, graph_data=graph_data)
            except:
                logging.error(&#39;Error in spike-phase locking analysis&#39;)

            if self.get_analysis(&#39;lfp_spike_causality&#39;):
                logging.warning(&#39;Unit-LFP analysis has not been implemented yet!&#39;)

    def open_hdf_file(self, filename=None):
        &#34;&#34;&#34;
        Sets the filename and opens the file object for the HDF5 file.
        
        Parameters
        ----------
        filename : str
            Filename of the HDF5 object
        
        Returns
        -------
        None
            
        &#34;&#34;&#34;
        if not filename:
            filename = self.config.get_nwb_file()
            
        self.hdf.set_filename(filename=filename)
    
    def close_hdf_file(self):
        &#34;&#34;&#34;
        Closes the HDF5 file object.
        
        Parameters
        ----------
        None
        
        Returns
        -------
        None
            
        &#34;&#34;&#34;
        
        self.hdf.close()
        
    def get_hdf_groups(self, path=&#39;&#39;):
        &#34;&#34;&#34;
        Returns the names of groups or datasets in a path 
        
        Parameters
        ----------
        path : str
            path to HDF5 file group
        
        Returns
        -------
        list
            Names of the groups or datasets in the path

        &#34;&#34;&#34;
        
        return self.hdf.get_groups_in_path(path=path)
    
    def exist_hdf_path(self, path=&#39;&#39;):
        &#34;&#34;&#34;
        Check and returns if an HDF5 file path exists
        
        Parameters
        ----------
        path : str
            path to HDF5 file group
        
        Returns
        -------
        exists : bool
            True if the path exists

        &#34;&#34;&#34;
        
        exists = False
        if path in self.hdf.f:
            exists = True
        return exists
        
    def plot_data_to_hdf(self, name=None, graph_data=None):
        &#34;&#34;&#34;
        Stores plot data to the HDF5 file in the &#39;/analysis/&#39; path
        
        Parameters
        ----------
        name : str
            Unit ID which is also the name of the group in the  &#39;/analysis/&#39; path
        graph_data : dict
            Dictionary of data that are plotted
        
        Returns
        -------
        None

        &#34;&#34;&#34;
        
        self.hdf.save_dict_recursive(path=&#39;/analysis/&#39;, \
             name=name, data=graph_data)

    def set_neuro_data(self, ndata):
        &#34;&#34;&#34;
        Sets a new NData() object or its subclass object.
        
        Parameters
        ----------
        ndata : NData
            Object of NData class or its subclass.
        
        Returns
        -------
        None

        &#34;&#34;&#34;
        
        if inspect.isclass(ndata):
            ndata = ndata()
        if isinstance(ndata, NData):
            self.ndata = ndata
        else:
            logging.warning(&#39;Inappropriate NeuroData object or class&#39;)
            
    def get_neuro_data(self):
        &#34;&#34;&#34;
        Returns the NData() object from this class.
        
        Parameters
        ----------
        None
        
        Returns
        -------
        NData
            NeuroChaT&#39;s ndata attribute

        &#34;&#34;&#34;
        return self.ndata

    def set_configuration(self, config):
        &#34;&#34;&#34;
        Sets a new Configuration() object or its subclass object.
        
        Parameters
        ----------
        config : Configuration
            Object of Configuration class or its subclass.
        
        Returns
        -------
        None

        &#34;&#34;&#34;
        
        if inspect.isclass(config):
            config = config()
        if isinstance(config, Configuration):
            self.config = config
        else:
            logging.warning(&#39;Inappropriate Configuration object or class&#39;)

    def get_configuration(self):
        &#34;&#34;&#34;
        Returns the Configuration() object from this class.
        
        Parameters
        ----------
        None
        
        Returns
        -------
        Configuration
            NeuroChaT&#39;s config attribute

        &#34;&#34;&#34;
        
        return self.config
    
    # Forwarding to configuration class
    def __getattr__(self, arg):
        if hasattr(self.config, arg):
            return getattr(self.config, arg)
        elif hasattr(self.ndata, arg):
            return getattr(self.ndata, arg)
        else:
            logging.warning(&#39;No &#39;+ arg+ &#39; method or attribute in NeuroChaT class&#39;)

    def convert_to_nwb(self, excel_file=None):
        &#34;&#34;&#34;
        Takes a list of datasets in Excel file and converts them into NWB file format. This 
        method currently supports Axona and Neuralynx data formats.
        
        Parameters
        ----------
        excel_file : str
            Name of the excel file that contains data specifications
        
        Returns
        -------
        None

        &#34;&#34;&#34;
        
        if self.get_data_format() == &#39;NWB&#39;:
            logging.error(&#39;NWB files do not need to be converted! Check file format option again!&#39;)
        info = {&#39;spat&#39;: [], &#39;spike&#39;: [], &#39;lfp&#39;: []}
        export_info = oDict({&#39;dir&#39;: [], &#39;nwb&#39;: [], &#39;spike&#39;: [], &#39;lfp&#39;: []})
        if os.path.exists(excel_file):
            excel_info = pd.read_excel(excel_file)
            for row in excel_info.itertuples():
                spike_file = row[1]+ os.sep+ row[3]
                lfp_id = row[4]

                if self.get_data_format() == &#39;Axona&#39;:
                    spatial_file = row[1]+ os.sep+ row[2]+ &#39;.txt&#39;
                    lfp_file = remove_extension(spike_file) + lfp_id

                elif self.get_data_format() == &#39;Neuralynx&#39;:
                    spatial_file = row[1] + os.sep+ row[2]+ &#39;.nvt&#39;
                    lfp_file = row[1]+ os.sep+ lfp_id+ &#39;.ncs&#39;

                info[&#39;spat&#39;].append(spatial_file)
                info[&#39;spike&#39;].append(spike_file)
                info[&#39;lfp&#39;].append(lfp_file)

        if info[&#39;spike&#39;]:
            for i, spike_file in enumerate(info[&#39;spike&#39;]):

                logging.info(&#39;Converting file groups: &#39;+ str(i+ 1))
                self.ndata.set_spatial_file(info[&#39;spat&#39;][i])
                self.ndata.set_spike_file(info[&#39;spike&#39;][i])
                self.ndata.set_lfp_file(info[&#39;lfp&#39;][i])
                self.ndata.load()
                self.ndata.save_to_hdf5()

                f_name = self.hdf.resolve_hdfname(data=self.ndata.spike)
                export_info[&#39;dir&#39;].append(os.sep.join(f_name.split(os.sep)[:-1]))
                export_info[&#39;nwb&#39;].append(f_name.split(os.sep)[-1].split(&#39;.&#39;)[0])

                export_info[&#39;spike&#39;].append(self.hdf.get_file_tag(self.ndata.spike))
                export_info[&#39;lfp&#39;].append(self.hdf.get_file_tag(self.ndata.lfp))

        export_info = pd.DataFrame(export_info, columns=[&#39;dir&#39;, &#39;nwb&#39;, &#39;spike&#39;, &#39;lfp&#39;])
        words = excel_file.split(os.sep)
        name = &#39;NWB_list_&#39; + words[-1]
        export_info.to_excel(os.path.join(os.sep.join(words[:-1]), name))
        logging.info(&#39;Conversion process completed!&#39;)

    def verify_units(self, excel_file=None):
        &#34;&#34;&#34;
        Takes a list of datasets and verify the specifications of the units.
        The verification tool is useful for prescreening of units before the 
        batch-mode analysis using &#39;Listed Units&#39; mode of NeuroChaT
        
        Parameters
        ----------
        excel_file : str
            Name of the excel file that contains data specifications
        
        Returns
        -------
        None

        &#34;&#34;&#34;
        
        info = {&#39;spike&#39;: [], &#39;unit&#39;: []}
        if os.path.exists(excel_file):
            excel_info = pd.read_excel(excel_file)
            for row in excel_info.itertuples():
                spike_file = row[1]+ os.sep+ row[3]
                unit_no = int(row[4])
                if self.get_data_format() == &#39;NWB&#39;:
                # excel list: directory| spike group| unit_no
                    hdf_name = row[1] + os.sep+ row[3]+ &#39;.hdf5&#39;
                    spike_file = hdf_name+ &#39;/processing/Shank&#39;+ &#39;/&#39;+ row[4]
                info[&#39;spike&#39;].append(spike_file)
                info[&#39;unit&#39;].append(unit_no)
            n_units = excel_info.shape[0]

            excel_info = excel_info.assign(fileExists=pd.Series(np.zeros(n_units, dtype=bool)))
            excel_info = excel_info.assign(unitExists=pd.Series(np.zeros(n_units, dtype=bool)))

            if info[&#39;spike&#39;]:
                for i, spike_file in enumerate(info[&#39;spike&#39;]):

                    logging.info(&#39;Verifying unit: &#39;+ str(i+ 1))
                    if os.path.exists(spike_file):
                        excel_info.loc[i, &#39;fileExists&#39;] = True
                        self.ndata.set_spike_file(spike_file)
                        self.ndata.load_spike()
                        units = self.ndata.get_unit_list()

                        if info[&#39;unit&#39;][i] in units:
                            excel_info.loc[i, &#39;unitExists&#39;] = True

            excel_info.to_excel(excel_file, index=False)
            logging.info(&#39;Verification process completed!&#39;)
        else:
            logging.error(&#39;Excel  file does not exist!&#39;)
    
    def angle_calculation(self, excel_file=None, should_plot=True):
        &#34;&#34;&#34;
        Takes a list of unit specifications and finds the angle between the place field centroids
        The results of the analysis are written back to the input Excel file.
    
        Parameters
        ----------
        excel_file : str
            Name of the excel file that contains data specifications
    
        Returns
        -------
        None
        &#34;&#34;&#34;
        params= self.get_params_by_analysis(&#39;loc_rate&#39;)

        if params[&#39;loc_rate_filter&#39;] == &#39;Gaussian&#39;:
            filttype = &#39;g&#39;
        else:
            filttype = &#39;b&#39;

        collection = NDataContainer()
        excel_info = collection.add_files_from_excel(excel_file)
        if excel_info is None:
            return

        n_units = len(collection)
        if (n_units % 3 != 0) :
            logging.error(&#34;angle_calculation: Can&#39;t compute the angle for a number of units not divisible by 3, given &#34; + str(n_units))
            return

        excel_info = excel_info.assign(CentroidX=pd.Series(np.zeros(n_units)))
        excel_info = excel_info.assign(CentroidY=pd.Series(np.zeros(n_units)))
        excel_info = excel_info.assign(
            AngleInDegrees=pd.Series(np.zeros(n_units)))
        excel_info = excel_info.assign(
            StrongPlaceField=pd.Series(np.zeros(n_units)))
        excel_info = excel_info.assign(
            Skaggs=pd.Series(np.zeros(n_units)))
        
        centroids = []
        figs = []
        for i, data in enumerate(collection):
            place_data = data.place(
                pixel=params[&#39;loc_pixel_size&#39;],
                chop_bound=params[&#39;loc_chop_bound&#39;],
                filter=[filttype, params[&#39;loc_rate_kern_len&#39;]],
                fieldThresh=params[&#39;loc_field_thresh&#39;],
                smoothPlace=params[&#39;loc_field_smooth&#39;],
                brAdjust=True, update=True)
            centroid = place_data[&#39;centroid&#39;]
            centroids.append(centroid)
            excel_info.loc[i, &#34;CentroidX&#34;] = centroid[0]
            excel_info.loc[i, &#34;CentroidY&#34;] = centroid[1]
            _res = data.get_results()
            excel_info.loc[i, &#34;Skaggs&#34;] = _res[&#34;Spatial Skaggs&#34;]
            excel_info.loc[i, &#34;StrongPlaceField&#34;] = (
                _res[&#34;Found strong place field&#34;])
            if should_plot:
                fig = nc_plot.loc_firing_and_place(place_data)
                figs.append(fig)

            if (i + 1) % 3 == 0: #then spit out the angle
                first_centroid = centroids[0]
                second_centroid = centroids[1]
                angle = angle_between_points(
                    first_centroid, second_centroid, centroid)
                excel_info.loc[i, &#34;AngleInDegrees&#34;] = angle
                if should_plot:
                    fig = nc_plot.plot_angle_between_points(
                        centroids, 
                        place_data[&#39;xedges&#39;].max(), 
                        place_data[&#39;yedges&#39;].max())
                    figs.append(fig)
                centroids = []
        
        if should_plot:
            self.close_fig(figs)

        try:
            split_up = remove_extension(
                excel_file, keep_dot=False, return_ext=True)
            output_file = split_up[0] + &#34;_result.&#34; + split_up[1]
            excel_info.to_excel(output_file, index=False)
        except PermissionError:
            logging.warning(
                &#34;Please close the excel file to&#34; 
                + &#34; write the result back to it at&#34; 
                + &#34; {}&#34;.format(output_file))

        logging.info(&#39;Angle calculation completed! Value was {}&#39;.format(angle))

    def cluster_evaluate(self, excel_file=None):
        &#34;&#34;&#34;
        Takes a list of unit specifications and evaluates the quality of the clustering.
        The results of the analysis are written back to the input Excel file.
        
        Parameters
        ----------
        excel_file : str
            Name of the excel file that contains data specifications
        
        Returns
        -------
        None

        &#34;&#34;&#34;
        
        info = {&#39;spike&#39;: [], &#39;unit&#39;: []}
        if os.path.exists(excel_file):
            excel_info = pd.read_excel(excel_file)
            for row in excel_info.itertuples():
                spike_file = row[1]+ os.sep+ row[2]
                unit_no = int(row[3])
                if self.get_data_format() == &#39;NWB&#39;:
                # excel list: directory| spike group| unit_no
                    hdf_name = row[1] + os.sep+ row[2]+ &#39;.hdf5&#39;
                    spike_file = hdf_name+ &#39;/processing/Shank&#39;+ &#39;/&#39;+ row[3]
                info[&#39;spike&#39;].append(spike_file)
                info[&#39;unit&#39;].append(unit_no)
            n_units = excel_info.shape[0]

            excel_info = excel_info.assign(BC=pd.Series(np.zeros(n_units)))
            excel_info = excel_info.assign(Dh=pd.Series(np.zeros(n_units)))

            if info[&#39;spike&#39;]:
                for i, spike_file in enumerate(info[&#39;spike&#39;]):

                    logging.info(&#39;Evaluating unit: &#39;+ str(i+ 1))
                    if os.path.exists(spike_file):
                        self.ndata.set_spike_file(spike_file)
                        self.ndata.load_spike()
                        units = self.ndata.get_unit_list()

                        if info[&#39;unit&#39;][i] in units:
                            nclust = NClust(spike=self.ndata.spike)
                            bc, dh = nclust.cluster_separation(unit_no=info[&#39;unit&#39;][i])
                            excel_info.loc[i, &#39;BC&#39;] = np.max(bc)
                            excel_info.loc[i, &#39;Dh&#39;] = np.min(dh)
            excel_info.to_excel(excel_file, index=False)
            logging.info(&#39;Cluster evaluation completed!&#39;)
        else:
            logging.error(&#39;Excel  file does not exist!&#39;)

    def cluster_similarity(self, excel_file=None):
        &#34;&#34;&#34;
        Takes a list of specifications for pairwise comparison of units. The results
        are written back to the input Excel file.
        
        Parameters
        ----------
        excel_file : str
            Name of the excel file that contains unit specifications
        
        Returns
        -------
        None

        &#34;&#34;&#34;
        # test on Pawel&#39;s data
        nclust_1 = NClust()
        nclust_2 = NClust()
        info = {&#39;spike_1&#39;: [], &#39;unit_1&#39;: [], &#39;spike_2&#39;: [], &#39;unit_2&#39;: []}
        if os.path.exists(excel_file):
            excel_info = pd.read_excel(excel_file)
            for row in excel_info.itertuples():
                spike_file = row[1]+ os.sep+ row[2]
                unit_1 = int(row[3])
                if self.get_data_format() == &#39;NWB&#39;:
                        # excel list: directory| spike group| unit_no
                    hdf_name = row[1] + os.sep+ row[2]+ &#39;.hdf5&#39;
                    spike_file = hdf_name+ &#39;/processing/Shank&#39;+ &#39;/&#39;+ row[3]
                info[&#39;spike_1&#39;].append(spike_file)
                info[&#39;unit_1&#39;].append(unit_1)

                spike_file = row[4]+ os.sep+ row[5]
                unit_2 = int(row[6])
                if self.get_data_format() == &#39;NWB&#39;:
                        # excel list: directory| spike group| unit_no
                    hdf_name = row[4] + os.sep+ row[5]+ &#39;.hdf5&#39;
                    spike_file = hdf_name+ &#39;/processing/Shank&#39;+ &#39;/&#39;+ row[6]
                info[&#39;spike_2&#39;].append(spike_file)
                info[&#39;unit_2&#39;].append(unit_2)

            n_comparison = excel_info.shape[0]

            excel_info = excel_info.assign(BC=pd.Series(np.zeros(n_comparison)))
            excel_info = excel_info.assign(Dh=pd.Series(np.zeros(n_comparison)))

            if info[&#39;spike_1&#39;]:
                for i in np.arange(n_comparison):
                    logging.info(&#39;Evaluating unit similarity row: &#39;+ str(i+ 1))
                    if os.path.exists(info[&#39;spike_1&#39;]) and os.path.exists(info[&#39;spike_2&#39;]):
                        nclust_1.load(filename=info[&#39;spike_1&#39;], system=self.get_data_format())
                        nclust_2.load(filename=info[&#39;spike_2&#39;], system=self.get_data_format())
                        bc, dh = nclust_1.cluster_similarity(nclust=nclust_2, \
                                unit_1=info[&#39;unit_1&#39;][i], unit_2=info[&#39;unit_2&#39;][i])
                        excel_info.loc[i, &#39;BC&#39;] = bc
                        excel_info.loc[i, &#39;Dh&#39;] = dh
            excel_info.to_excel(excel_file, index=False)
            logging.info(&#39;Cluster similarity analysis completed!&#39;)
        else:
            logging.error(&#39;Excel  file does not exist!&#39;)

    def place_cell_plots(self, directory, dpi=400):
        &#34;&#34;&#34;
        Plot png images of place cell figures, looping over a directory.

        Currently only works for axona files, but can be extended.

        Parameters
        ----------
        dir : str
            The directory to get files from.
        dpi : int
            The desired dpi of the pngs.

        &#34;&#34;&#34;
        try:
            container = NDataContainer(load_on_fly=True)
            container.add_axona_files_from_dir(
                directory, tetrode_list = [i for i in range(1, 17)])
            nca.place_cell_summary(
                container, dpi=dpi, 
                filter_place_cells=False, filter_low_freq=False)
        except Exception as ex:
            log_exception(ex, &#34;In walking a directory for place cell summaries&#34;)
        return </code></pre>
</details>
<h3>Ancestors</h3>
<ul class="hlist">
<li>PyQt5.QtCore.QThread</li>
<li>PyQt5.QtCore.QObject</li>
<li>sip.wrapper</li>
<li>sip.simplewrapper</li>
</ul>
<h3>Methods</h3>
<dl>
<dt id="neurochat.nc_control.NeuroChaT.angle_calculation"><code class="name flex">
<span>def <span class="ident">angle_calculation</span></span>(<span>self, excel_file=None, should_plot=True)</span>
</code></dt>
<dd>
<section class="desc"><p>Takes a list of unit specifications and finds the angle between the place field centroids
The results of the analysis are written back to the input Excel file.</p>
<h2 id="parameters">Parameters</h2>
<dl>
<dt><strong><code>excel_file</code></strong> :&ensp;<code>str</code></dt>
<dd>Name of the excel file that contains data specifications</dd>
</dl>
<h2 id="returns">Returns</h2>
<dl>
<dt><code>None</code></dt>
<dd>&nbsp;</dd>
</dl></section>
<details class="source">
<summary>
<span>Expand source code</span>
</summary>
<pre><code class="python">def angle_calculation(self, excel_file=None, should_plot=True):
    &#34;&#34;&#34;
    Takes a list of unit specifications and finds the angle between the place field centroids
    The results of the analysis are written back to the input Excel file.

    Parameters
    ----------
    excel_file : str
        Name of the excel file that contains data specifications

    Returns
    -------
    None
    &#34;&#34;&#34;
    params= self.get_params_by_analysis(&#39;loc_rate&#39;)

    if params[&#39;loc_rate_filter&#39;] == &#39;Gaussian&#39;:
        filttype = &#39;g&#39;
    else:
        filttype = &#39;b&#39;

    collection = NDataContainer()
    excel_info = collection.add_files_from_excel(excel_file)
    if excel_info is None:
        return

    n_units = len(collection)
    if (n_units % 3 != 0) :
        logging.error(&#34;angle_calculation: Can&#39;t compute the angle for a number of units not divisible by 3, given &#34; + str(n_units))
        return

    excel_info = excel_info.assign(CentroidX=pd.Series(np.zeros(n_units)))
    excel_info = excel_info.assign(CentroidY=pd.Series(np.zeros(n_units)))
    excel_info = excel_info.assign(
        AngleInDegrees=pd.Series(np.zeros(n_units)))
    excel_info = excel_info.assign(
        StrongPlaceField=pd.Series(np.zeros(n_units)))
    excel_info = excel_info.assign(
        Skaggs=pd.Series(np.zeros(n_units)))
    
    centroids = []
    figs = []
    for i, data in enumerate(collection):
        place_data = data.place(
            pixel=params[&#39;loc_pixel_size&#39;],
            chop_bound=params[&#39;loc_chop_bound&#39;],
            filter=[filttype, params[&#39;loc_rate_kern_len&#39;]],
            fieldThresh=params[&#39;loc_field_thresh&#39;],
            smoothPlace=params[&#39;loc_field_smooth&#39;],
            brAdjust=True, update=True)
        centroid = place_data[&#39;centroid&#39;]
        centroids.append(centroid)
        excel_info.loc[i, &#34;CentroidX&#34;] = centroid[0]
        excel_info.loc[i, &#34;CentroidY&#34;] = centroid[1]
        _res = data.get_results()
        excel_info.loc[i, &#34;Skaggs&#34;] = _res[&#34;Spatial Skaggs&#34;]
        excel_info.loc[i, &#34;StrongPlaceField&#34;] = (
            _res[&#34;Found strong place field&#34;])
        if should_plot:
            fig = nc_plot.loc_firing_and_place(place_data)
            figs.append(fig)

        if (i + 1) % 3 == 0: #then spit out the angle
            first_centroid = centroids[0]
            second_centroid = centroids[1]
            angle = angle_between_points(
                first_centroid, second_centroid, centroid)
            excel_info.loc[i, &#34;AngleInDegrees&#34;] = angle
            if should_plot:
                fig = nc_plot.plot_angle_between_points(
                    centroids, 
                    place_data[&#39;xedges&#39;].max(), 
                    place_data[&#39;yedges&#39;].max())
                figs.append(fig)
            centroids = []
    
    if should_plot:
        self.close_fig(figs)

    try:
        split_up = remove_extension(
            excel_file, keep_dot=False, return_ext=True)
        output_file = split_up[0] + &#34;_result.&#34; + split_up[1]
        excel_info.to_excel(output_file, index=False)
    except PermissionError:
        logging.warning(
            &#34;Please close the excel file to&#34; 
            + &#34; write the result back to it at&#34; 
            + &#34; {}&#34;.format(output_file))

    logging.info(&#39;Angle calculation completed! Value was {}&#39;.format(angle))</code></pre>
</details>
</dd>
<dt id="neurochat.nc_control.NeuroChaT.close_fig"><code class="name flex">
<span>def <span class="ident">close_fig</span></span>(<span>self, fig)</span>
</code></dt>
<dd>
<section class="desc"><p>Closes a matplotlib.fiure.Figure() object after saving it to the output PDF.
A a tuple or list of such figures are provided, each of them saved and closed
accordingly.</p>
<h2 id="parameters">Parameters</h2>
<p>fig
matplotlib.fiure.Figure() or a list or tuple of them.</p>
<h2 id="returns">Returns</h2>
<dl>
<dt><code>None</code></dt>
<dd>&nbsp;</dd>
</dl></section>
<details class="source">
<summary>
<span>Expand source code</span>
</summary>
<pre><code class="python">def close_fig(self, fig):
    &#34;&#34;&#34;
    Closes a matplotlib.fiure.Figure() object after saving it to the output PDF.
    A a tuple or list of such figures are provided, each of them saved and closed
    accordingly.
    
    Parameters
    ----------
    fig 
       matplotlib.fiure.Figure() or a list or tuple of them.
    
    Returns
    -------
    None
        
    &#34;&#34;&#34;
    
    if isinstance(fig, (tuple, list)):
        for f in fig:
            if isinstance(f, matplotlib.figure.Figure):
                if self.save_to_file:
                    try:
                        self.pdf.savefig(f, dpi=400)
                    except PermissionError:
                        logging.error(&#34;Please close pdf before saving output to it&#34;)
                plt.close(f)
            else:
                logging.error(&#39;Invalid matplotlib.figure instance&#39;)
    elif isinstance(fig, matplotlib.figure.Figure):
        if self.save_to_file:
            try:
                self.pdf.savefig(fig)
            except PermissionError:
                logging.error(&#34;Please close pdf before saving output to it&#34;)
        plt.close(fig)
    else:
        logging.error(&#39;Invalid matplotlib.figure instance&#39;)</code></pre>
</details>
</dd>
<dt id="neurochat.nc_control.NeuroChaT.close_hdf_file"><code class="name flex">
<span>def <span class="ident">close_hdf_file</span></span>(<span>self)</span>
</code></dt>
<dd>
<section class="desc"><p>Closes the HDF5 file object.</p>
<h2 id="parameters">Parameters</h2>
<dl>
<dt><strong><code>None</code></strong></dt>
<dd>&nbsp;</dd>
</dl>
<h2 id="returns">Returns</h2>
<dl>
<dt><code>None</code></dt>
<dd>&nbsp;</dd>
</dl></section>
<details class="source">
<summary>
<span>Expand source code</span>
</summary>
<pre><code class="python">def close_hdf_file(self):
    &#34;&#34;&#34;
    Closes the HDF5 file object.
    
    Parameters
    ----------
    None
    
    Returns
    -------
    None
        
    &#34;&#34;&#34;
    
    self.hdf.close()</code></pre>
</details>
</dd>
<dt id="neurochat.nc_control.NeuroChaT.close_pdf"><code class="name flex">
<span>def <span class="ident">close_pdf</span></span>(<span>self)</span>
</code></dt>
<dd>
<section class="desc"><p>closes the PDF file object.</p>
<h2 id="parameters">Parameters</h2>
<dl>
<dt><strong><code>None</code></strong></dt>
<dd>&nbsp;</dd>
</dl>
<h2 id="returns">Returns</h2>
<dl>
<dt><code>None</code></dt>
<dd>&nbsp;</dd>
</dl></section>
<details class="source">
<summary>
<span>Expand source code</span>
</summary>
<pre><code class="python">def close_pdf(self):
    &#34;&#34;&#34;
    closes the PDF file object.
    
    Parameters
    ----------
    None
    
    Returns
    -------
    None
        
    &#34;&#34;&#34;
    
    if self._pdf_file is not None:
        self.pdf.close()
        logging.info(&#39;Output graphics saved to &#39;+ self._pdf_file)
    else:
        logging.warning(&#39;No PDF file for graphic output!&#39;)</code></pre>
</details>
</dd>
<dt id="neurochat.nc_control.NeuroChaT.cluster_evaluate"><code class="name flex">
<span>def <span class="ident">cluster_evaluate</span></span>(<span>self, excel_file=None)</span>
</code></dt>
<dd>
<section class="desc"><p>Takes a list of unit specifications and evaluates the quality of the clustering.
The results of the analysis are written back to the input Excel file.</p>
<h2 id="parameters">Parameters</h2>
<dl>
<dt><strong><code>excel_file</code></strong> :&ensp;<code>str</code></dt>
<dd>Name of the excel file that contains data specifications</dd>
</dl>
<h2 id="returns">Returns</h2>
<dl>
<dt><code>None</code></dt>
<dd>&nbsp;</dd>
</dl></section>
<details class="source">
<summary>
<span>Expand source code</span>
</summary>
<pre><code class="python">def cluster_evaluate(self, excel_file=None):
    &#34;&#34;&#34;
    Takes a list of unit specifications and evaluates the quality of the clustering.
    The results of the analysis are written back to the input Excel file.
    
    Parameters
    ----------
    excel_file : str
        Name of the excel file that contains data specifications
    
    Returns
    -------
    None

    &#34;&#34;&#34;
    
    info = {&#39;spike&#39;: [], &#39;unit&#39;: []}
    if os.path.exists(excel_file):
        excel_info = pd.read_excel(excel_file)
        for row in excel_info.itertuples():
            spike_file = row[1]+ os.sep+ row[2]
            unit_no = int(row[3])
            if self.get_data_format() == &#39;NWB&#39;:
            # excel list: directory| spike group| unit_no
                hdf_name = row[1] + os.sep+ row[2]+ &#39;.hdf5&#39;
                spike_file = hdf_name+ &#39;/processing/Shank&#39;+ &#39;/&#39;+ row[3]
            info[&#39;spike&#39;].append(spike_file)
            info[&#39;unit&#39;].append(unit_no)
        n_units = excel_info.shape[0]

        excel_info = excel_info.assign(BC=pd.Series(np.zeros(n_units)))
        excel_info = excel_info.assign(Dh=pd.Series(np.zeros(n_units)))

        if info[&#39;spike&#39;]:
            for i, spike_file in enumerate(info[&#39;spike&#39;]):

                logging.info(&#39;Evaluating unit: &#39;+ str(i+ 1))
                if os.path.exists(spike_file):
                    self.ndata.set_spike_file(spike_file)
                    self.ndata.load_spike()
                    units = self.ndata.get_unit_list()

                    if info[&#39;unit&#39;][i] in units:
                        nclust = NClust(spike=self.ndata.spike)
                        bc, dh = nclust.cluster_separation(unit_no=info[&#39;unit&#39;][i])
                        excel_info.loc[i, &#39;BC&#39;] = np.max(bc)
                        excel_info.loc[i, &#39;Dh&#39;] = np.min(dh)
        excel_info.to_excel(excel_file, index=False)
        logging.info(&#39;Cluster evaluation completed!&#39;)
    else:
        logging.error(&#39;Excel  file does not exist!&#39;)</code></pre>
</details>
</dd>
<dt id="neurochat.nc_control.NeuroChaT.cluster_similarity"><code class="name flex">
<span>def <span class="ident">cluster_similarity</span></span>(<span>self, excel_file=None)</span>
</code></dt>
<dd>
<section class="desc"><p>Takes a list of specifications for pairwise comparison of units. The results
are written back to the input Excel file.</p>
<h2 id="parameters">Parameters</h2>
<dl>
<dt><strong><code>excel_file</code></strong> :&ensp;<code>str</code></dt>
<dd>Name of the excel file that contains unit specifications</dd>
</dl>
<h2 id="returns">Returns</h2>
<dl>
<dt><code>None</code></dt>
<dd>&nbsp;</dd>
</dl></section>
<details class="source">
<summary>
<span>Expand source code</span>
</summary>
<pre><code class="python">def cluster_similarity(self, excel_file=None):
    &#34;&#34;&#34;
    Takes a list of specifications for pairwise comparison of units. The results
    are written back to the input Excel file.
    
    Parameters
    ----------
    excel_file : str
        Name of the excel file that contains unit specifications
    
    Returns
    -------
    None

    &#34;&#34;&#34;
    # test on Pawel&#39;s data
    nclust_1 = NClust()
    nclust_2 = NClust()
    info = {&#39;spike_1&#39;: [], &#39;unit_1&#39;: [], &#39;spike_2&#39;: [], &#39;unit_2&#39;: []}
    if os.path.exists(excel_file):
        excel_info = pd.read_excel(excel_file)
        for row in excel_info.itertuples():
            spike_file = row[1]+ os.sep+ row[2]
            unit_1 = int(row[3])
            if self.get_data_format() == &#39;NWB&#39;:
                    # excel list: directory| spike group| unit_no
                hdf_name = row[1] + os.sep+ row[2]+ &#39;.hdf5&#39;
                spike_file = hdf_name+ &#39;/processing/Shank&#39;+ &#39;/&#39;+ row[3]
            info[&#39;spike_1&#39;].append(spike_file)
            info[&#39;unit_1&#39;].append(unit_1)

            spike_file = row[4]+ os.sep+ row[5]
            unit_2 = int(row[6])
            if self.get_data_format() == &#39;NWB&#39;:
                    # excel list: directory| spike group| unit_no
                hdf_name = row[4] + os.sep+ row[5]+ &#39;.hdf5&#39;
                spike_file = hdf_name+ &#39;/processing/Shank&#39;+ &#39;/&#39;+ row[6]
            info[&#39;spike_2&#39;].append(spike_file)
            info[&#39;unit_2&#39;].append(unit_2)

        n_comparison = excel_info.shape[0]

        excel_info = excel_info.assign(BC=pd.Series(np.zeros(n_comparison)))
        excel_info = excel_info.assign(Dh=pd.Series(np.zeros(n_comparison)))

        if info[&#39;spike_1&#39;]:
            for i in np.arange(n_comparison):
                logging.info(&#39;Evaluating unit similarity row: &#39;+ str(i+ 1))
                if os.path.exists(info[&#39;spike_1&#39;]) and os.path.exists(info[&#39;spike_2&#39;]):
                    nclust_1.load(filename=info[&#39;spike_1&#39;], system=self.get_data_format())
                    nclust_2.load(filename=info[&#39;spike_2&#39;], system=self.get_data_format())
                    bc, dh = nclust_1.cluster_similarity(nclust=nclust_2, \
                            unit_1=info[&#39;unit_1&#39;][i], unit_2=info[&#39;unit_2&#39;][i])
                    excel_info.loc[i, &#39;BC&#39;] = bc
                    excel_info.loc[i, &#39;Dh&#39;] = dh
        excel_info.to_excel(excel_file, index=False)
        logging.info(&#39;Cluster similarity analysis completed!&#39;)
    else:
        logging.error(&#39;Excel  file does not exist!&#39;)</code></pre>
</details>
</dd>
<dt id="neurochat.nc_control.NeuroChaT.convert_to_nwb"><code class="name flex">
<span>def <span class="ident">convert_to_nwb</span></span>(<span>self, excel_file=None)</span>
</code></dt>
<dd>
<section class="desc"><p>Takes a list of datasets in Excel file and converts them into NWB file format. This
method currently supports Axona and Neuralynx data formats.</p>
<h2 id="parameters">Parameters</h2>
<dl>
<dt><strong><code>excel_file</code></strong> :&ensp;<code>str</code></dt>
<dd>Name of the excel file that contains data specifications</dd>
</dl>
<h2 id="returns">Returns</h2>
<dl>
<dt><code>None</code></dt>
<dd>&nbsp;</dd>
</dl></section>
<details class="source">
<summary>
<span>Expand source code</span>
</summary>
<pre><code class="python">def convert_to_nwb(self, excel_file=None):
    &#34;&#34;&#34;
    Takes a list of datasets in Excel file and converts them into NWB file format. This 
    method currently supports Axona and Neuralynx data formats.
    
    Parameters
    ----------
    excel_file : str
        Name of the excel file that contains data specifications
    
    Returns
    -------
    None

    &#34;&#34;&#34;
    
    if self.get_data_format() == &#39;NWB&#39;:
        logging.error(&#39;NWB files do not need to be converted! Check file format option again!&#39;)
    info = {&#39;spat&#39;: [], &#39;spike&#39;: [], &#39;lfp&#39;: []}
    export_info = oDict({&#39;dir&#39;: [], &#39;nwb&#39;: [], &#39;spike&#39;: [], &#39;lfp&#39;: []})
    if os.path.exists(excel_file):
        excel_info = pd.read_excel(excel_file)
        for row in excel_info.itertuples():
            spike_file = row[1]+ os.sep+ row[3]
            lfp_id = row[4]

            if self.get_data_format() == &#39;Axona&#39;:
                spatial_file = row[1]+ os.sep+ row[2]+ &#39;.txt&#39;
                lfp_file = remove_extension(spike_file) + lfp_id

            elif self.get_data_format() == &#39;Neuralynx&#39;:
                spatial_file = row[1] + os.sep+ row[2]+ &#39;.nvt&#39;
                lfp_file = row[1]+ os.sep+ lfp_id+ &#39;.ncs&#39;

            info[&#39;spat&#39;].append(spatial_file)
            info[&#39;spike&#39;].append(spike_file)
            info[&#39;lfp&#39;].append(lfp_file)

    if info[&#39;spike&#39;]:
        for i, spike_file in enumerate(info[&#39;spike&#39;]):

            logging.info(&#39;Converting file groups: &#39;+ str(i+ 1))
            self.ndata.set_spatial_file(info[&#39;spat&#39;][i])
            self.ndata.set_spike_file(info[&#39;spike&#39;][i])
            self.ndata.set_lfp_file(info[&#39;lfp&#39;][i])
            self.ndata.load()
            self.ndata.save_to_hdf5()

            f_name = self.hdf.resolve_hdfname(data=self.ndata.spike)
            export_info[&#39;dir&#39;].append(os.sep.join(f_name.split(os.sep)[:-1]))
            export_info[&#39;nwb&#39;].append(f_name.split(os.sep)[-1].split(&#39;.&#39;)[0])

            export_info[&#39;spike&#39;].append(self.hdf.get_file_tag(self.ndata.spike))
            export_info[&#39;lfp&#39;].append(self.hdf.get_file_tag(self.ndata.lfp))

    export_info = pd.DataFrame(export_info, columns=[&#39;dir&#39;, &#39;nwb&#39;, &#39;spike&#39;, &#39;lfp&#39;])
    words = excel_file.split(os.sep)
    name = &#39;NWB_list_&#39; + words[-1]
    export_info.to_excel(os.path.join(os.sep.join(words[:-1]), name))
    logging.info(&#39;Conversion process completed!&#39;)</code></pre>
</details>
</dd>
<dt id="neurochat.nc_control.NeuroChaT.execute"><code class="name flex">
<span>def <span class="ident">execute</span></span>(<span>self, name=None)</span>
</code></dt>
<dd>
<section class="desc"><p>Checks the selection of each analyses, and executes if they are selected.
It also exports the plot data from individual analyses to the hdf file and
figures to the graphics file that are set in the mode() method.</p>
<h2 id="parameters">Parameters</h2>
<dl>
<dt><strong><code>name</code></strong> :&ensp;<code>str</code></dt>
<dd>Name of the unit or the unique unit ID</dd>
</dl>
<h2 id="returns">Returns</h2>
<dl>
<dt><code>None</code></dt>
<dd>&nbsp;</dd>
</dl></section>
<details class="source">
<summary>
<span>Expand source code</span>
</summary>
<pre><code class="python">def execute(self, name=None):
    &#34;&#34;&#34;
    Checks the selection of each analyses, and executes if they are selected.
    It also exports the plot data from individual analyses to the hdf file and 
    figures to the graphics file that are set in the mode() method.
    
    Parameters
    ----------
    name : str
        Name of the unit or the unique unit ID
    
    Returns
    -------
    None
        
    &#34;&#34;&#34;
    
    try:
        logging.info(&#39;Calculating environmental border...&#39;)
        self.set_border(self.calc_border())

    except:
        logging.warning(&#39;Border calculation was not properly completed!&#39;)

    if self.get_analysis(&#39;wave_property&#39;):
        logging.info(&#39;Assessing waveform properties...&#39;)
        try:
            graph_data = self.wave_property() # gd = graph_data
            fig = nc_plot.wave_property(graph_data, [int(self.get_total_channels()/2), 2])
            self.close_fig(fig)
            self.plot_data_to_hdf(name=name+ &#39;/waveProperty/&#39;, graph_data=graph_data)
        except:
            logging.error(&#39;Error in assessing waveform property&#39;)

    if self.get_analysis(&#39;isi&#39;):
        # ISI analysis
        logging.info(&#39;Calculating inter-spike interval distribution...&#39;)
        try:
            params= self.get_params_by_analysis(&#39;isi&#39;)
            graph_data = self.isi(
                bins=int(params[&#39;isi_length&#39;]/params[&#39;isi_bin&#39;]),
                bound=[0, params[&#39;isi_length&#39;]],
                refractory_threshold=params[&#39;isi_refractory&#39;])
            fig = nc_plot.isi(graph_data)
            self.close_fig(fig)
            self.plot_data_to_hdf(name=name+ &#39;/isi/&#39;, graph_data=graph_data)
        except Exception as ex:
            log_exception(
                ex, &#39;Error in assessing interspike interval distribution&#39;)

    if self.get_analysis(&#39;isi_corr&#39;):
        ##Autocorr 1000ms
        logging.info(&#39;Calculating inter-spike interval autocorrelation histogram...&#39;)
        try:
            params= self.get_params_by_analysis(&#39;isi_corr&#39;)

            graph_data = self.isi_corr(bins=params[&#39;isi_corr_bin_long&#39;], \
                                    bound=[-params[&#39;isi_corr_len_long&#39;], params[&#39;isi_corr_len_long&#39;]])
            fig = nc_plot.isi_corr(graph_data)
            self.close_fig(fig)
            self.plot_data_to_hdf(name=name+ &#39;/isiCorrLong/&#39;, graph_data=graph_data)
            # Autocorr 10ms
            graph_data = self.isi_corr(bins=params[&#39;isi_corr_bin_short&#39;], \
                                    bound=[-params[&#39;isi_corr_len_short&#39;], params[&#39;isi_corr_len_short&#39;]])
            fig = nc_plot.isi_corr(graph_data)
            self.close_fig(fig)
            self.plot_data_to_hdf(name=name+ &#39;/isiCorrShort/&#39;, graph_data=graph_data)
        except:
            logging.error(&#39;Error in assessing ISI autocorrelation&#39;)

    if self.get_analysis(&#39;theta_cell&#39;):
        ## Theta-Index analysis
        logging.info(&#39;Estimating theta-modulation index...&#39;)
        try:
            params= self.get_params_by_analysis(&#39;theta_cell&#39;)

            graph_data = self.theta_index(start=[params[&#39;theta_cell_freq_start&#39;], params[&#39;theta_cell_tau1_start&#39;], params[&#39;theta_cell_tau2_start&#39;]], \
                           lower=[params[&#39;theta_cell_freq_min&#39;], 0, 0], \
                           upper=[params[&#39;theta_cell_freq_max&#39;], params[&#39;theta_cell_tau1_max&#39;], params[&#39;theta_cell_tau2_max&#39;]], \
                           bins=params[&#39;isi_corr_bin_long&#39;], \
                           bound=[-params[&#39;isi_corr_len_long&#39;], params[&#39;isi_corr_len_long&#39;]])
            fig = nc_plot.theta_cell(graph_data)
            self.close_fig(fig)
            self.plot_data_to_hdf(name=name+ &#39;/theta_cell/&#39;, graph_data=graph_data)
        except:
            logging.error(&#39;Error in theta-index analysis&#39;)

    if self.get_analysis(&#39;theta_skip_cell&#39;):
        logging.info(&#39;Estimating theta-skipping index...&#39;)
        try:
            params= self.get_params_by_analysis(&#39;theta_cell&#39;)

            graph_data = self.theta_skip_index(start=[params[&#39;theta_cell_freq_start&#39;], params[&#39;theta_cell_tau1_start&#39;], params[&#39;theta_cell_tau2_start&#39;]], \
                           lower=[params[&#39;theta_cell_freq_min&#39;], 0, 0], \
                           upper=[params[&#39;theta_cell_freq_max&#39;], params[&#39;theta_cell_tau1_max&#39;], params[&#39;theta_cell_tau2_max&#39;]], \
                           bins=params[&#39;isi_corr_bin_long&#39;], \
                           bound=[-params[&#39;isi_corr_len_long&#39;], params[&#39;isi_corr_len_long&#39;]])
            fig = nc_plot.theta_cell(graph_data)
            self.close_fig(fig)
            self.plot_data_to_hdf(name=name+ &#39;/theta_skip_cell/&#39;, graph_data=graph_data)
        except:
            logging.error(&#39;Error in theta-skipping cell index analysis&#39;)

    if self.get_analysis(&#39;burst&#39;):
        ### Burst analysis
        logging.info(&#39;Analyzing bursting property...&#39;)
        try:
            params= self.get_params_by_analysis(&#39;burst&#39;)

            self.burst(burst_thresh=params[&#39;burst_thresh&#39;],\
                       ibi_thresh=params[&#39;ibi_thresh&#39;])
        except:
            logging.error(&#39;Error in analysing bursting property&#39;)

    if self.get_analysis(&#39;speed&#39;):
        ## Speed analysis
        logging.info(&#39;Calculating spike-rate vs running speed...&#39;)
        try:
            params= self.get_params_by_analysis(&#39;speed&#39;)

            graph_data = self.speed(range=[params[&#39;speed_min&#39;], params[&#39;speed_max&#39;]], \
                                  binsize=params[&#39;speed_bin&#39;], update=True)
            fig = nc_plot.speed(graph_data)
            self.close_fig(fig)
            self.plot_data_to_hdf(name=name+ &#39;/speed/&#39;, graph_data=graph_data)
        except:
            logging.error(&#39;Error in analysis of spike rate vs speed&#39;)

    if self.get_analysis(&#39;ang_vel&#39;):
        ## Angular velocity analysis
        logging.info(&#39;Calculating spike-rate vs angular head velocity...&#39;)
        try:
            params= self.get_params_by_analysis(&#39;ang_vel&#39;)

            graph_data = self.angular_velocity(range=[params[&#39;ang_vel_min&#39;], params[&#39;ang_vel_max&#39;]], \
                                binsize=params[&#39;ang_vel_bin&#39;], cutoff=params[&#39;ang_vel_cutoff&#39;], update=True)
            fig = nc_plot.angular_velocity(graph_data)
            self.close_fig(fig)
            self.plot_data_to_hdf(name=name+ &#39;/ang_vel/&#39;, graph_data=graph_data)
        except:
            logging.error(&#39;Error in analysis of spike rate vs angular velocity&#39;)

    if self.get_analysis(&#39;hd_rate&#39;):
        logging.info(&#39;Assessing head-directional tuning...&#39;)
        try:
            params= self.get_params_by_analysis(&#39;hd_rate&#39;)

            hdData = self.hd_rate(binsize=params[&#39;hd_bin&#39;], \
                    filter=[&#39;b&#39;, params[&#39;hd_rate_kern_len&#39;]],\
                    pixel=params[&#39;loc_pixel_size&#39;], update=True)
            fig = nc_plot.hd_firing(hdData)
            self.close_fig(fig)
            self.plot_data_to_hdf(name=name+ &#39;/hd_rate/&#39;, graph_data=hdData)

            hdData = self.hd_rate_ccw(binsize=params[&#39;hd_bin&#39;], \
                    filter=[&#39;b&#39;, params[&#39;hd_rate_kern_len&#39;]],\
                    thresh=params[&#39;hd_ang_vel_cutoff&#39;],\
                    pixel=params[&#39;loc_pixel_size&#39;], update=True)
            fig = nc_plot.hd_rate_ccw(hdData)
            self.close_fig(fig)
            self.plot_data_to_hdf(name=name+ &#39;/hd_rate_CCW/&#39;, graph_data=hdData)

        except:
            logging.error(&#39;Error in analysis of spike rate vs head direction&#39;)

    if self.get_analysis(&#39;hd_shuffle&#39;):
        logging.info(&#39;Shuffling analysis of head-directional tuning...&#39;)
        try:
            params= self.get_params_by_analysis(&#39;hd_shuffle&#39;)

            graph_data = self.hd_shuffle(bins=params[&#39;hd_shuffle_bins&#39;], \
                                      nshuff=params[&#39;hd_shuffle_total&#39;], limit=params[&#39;hd_shuffle_limit&#39;])
            fig = nc_plot.hd_shuffle(graph_data)
            self.close_fig(fig)
            self.plot_data_to_hdf(name=name+ &#39;/hd_shuffle/&#39;, graph_data=graph_data)
        except:
            logging.error(&#39;Error in head directional shuffling analysis&#39;)

    if self.get_analysis(&#39;hd_time_lapse&#39;):
        logging.info(&#39;Time-lapsed head-directional tuning...&#39;)
        try:
            graph_data = self.hd_time_lapse()

            fig = nc_plot.hd_spike_time_lapse(graph_data)
            self.close_fig(fig)

            fig = nc_plot.hd_rate_time_lapse(graph_data)
            self.close_fig(fig)
            self.plot_data_to_hdf(name=name+ &#39;/hd_time_lapse/&#39;, graph_data=graph_data)

        except:
            logging.error(&#39;Error in locational time-lapse analysis&#39;)

    if self.get_analysis(&#39;hd_time_shift&#39;):
        logging.info(&#39;Time-shift analysis of head-directional tuning...&#39;)
        try:
            params= self.get_params_by_analysis(&#39;hd_time_shift&#39;)

            hdData = self.hd_shift(shift_ind=np.arange(params[&#39;hd_shift_min&#39;], \
                                                    params[&#39;hd_shift_max&#39;]+ params[&#39;hd_shift_step&#39;], \
                                                    params[&#39;hd_shift_step&#39;]))
            fig = nc_plot.hd_time_shift(hdData)
            self.close_fig(fig)
            self.plot_data_to_hdf(name=name+ &#39;/hd_time_shift/&#39;, graph_data=hdData)
        except:
            logging.error(&#39;Error in head directional time-shift analysis&#39;)

    if self.get_analysis(&#39;loc_rate&#39;):
        logging.info(&#39;Assessing of locational tuning...&#39;)
        try:
            params= self.get_params_by_analysis(&#39;loc_rate&#39;)

            if params[&#39;loc_rate_filter&#39;] == &#39;Gaussian&#39;:
                filttype = &#39;g&#39;
            else:
                filttype = &#39;b&#39;

            place_data = self.ndata.place(
                          pixel=params[&#39;loc_pixel_size&#39;],
                          chop_bound=params[&#39;loc_chop_bound&#39;],
                          filter=[filttype, params[&#39;loc_rate_kern_len&#39;]],
                          fieldThresh=params[&#39;loc_field_thresh&#39;],
                          smoothPlace=params[&#39;loc_field_smooth&#39;],
                          brAdjust=True, update=True)
            fig1 = nc_plot.loc_firing(
                place_data, colormap=params[&#39;loc_colormap&#39;],
                style = params[&#39;loc_style&#39;])
            self.close_fig(fig1)
            fig2 = nc_plot.loc_firing_and_place(
                place_data, colormap=params[&#39;loc_colormap&#39;],
                style = params[&#39;loc_style&#39;])
            self.close_fig(fig2)
            self.plot_data_to_hdf(name=name+ &#39;/loc_rate/&#39;, graph_data=place_data)

        except:
            logging.error(&#39;Error in analysis of locational firing rate&#39;)

    if self.get_analysis(&#39;loc_shuffle&#39;):
        logging.info(&#39;Shuffling analysis of locational tuning...&#39;)
        try:
            params= self.get_params_by_analysis(&#39;loc_shuffle&#39;)

            if params[&#39;loc_rate_filter&#39;] == &#39;Gaussian&#39;:
                filttype = &#39;g&#39;
            else:
                filttype = &#39;b&#39;

            place_data = self.loc_shuffle(bins=params[&#39;loc_shuffle_nbins&#39;], \
                                      nshuff=params[&#39;loc_shuffle_total&#39;], \
                                      limit=params[&#39;loc_shuffle_limit&#39;], \
                                      pixel=params[&#39;loc_pixel_size&#39;], \
                                      chop_bound=params[&#39;loc_chop_bound&#39;], \
                                      filter=[filttype, params[&#39;loc_rate_kern_len&#39;]],\
                                      brAdjust=True, update=False)
            fig = nc_plot.loc_shuffle(place_data)
            self.close_fig(fig)
            self.plot_data_to_hdf(name=name+ &#39;/loc_shuffle/&#39;, graph_data=place_data)
        except:
            logging.error(&#39;Error in locational shiffling analysis&#39;)

    if self.get_analysis(&#39;loc_time_lapse&#39;):
        logging.info(&#39;Time-lapse analysis of locational tuning...&#39;)
        try:
            params= self.get_params_by_analysis(&#39;loc_time_lapse&#39;)

            if params[&#39;loc_rate_filter&#39;] == &#39;Gaussian&#39;:
                filttype = &#39;g&#39;
            else:
                filttype = &#39;b&#39;

            graph_data = self.loc_time_lapse(pixel=params[&#39;loc_pixel_size&#39;], \
                          chop_bound=params[&#39;loc_chop_bound&#39;],\
                          filter=[filttype, params[&#39;loc_rate_kern_len&#39;]],\
                          brAdjust=True)

            fig = nc_plot.loc_spike_time_lapse(graph_data)
            self.close_fig(fig)

            fig = nc_plot.loc_rate_time_lapse(graph_data)
            self.close_fig(fig)
            self.plot_data_to_hdf(name=name+ &#39;/loc_time_lapse/&#39;, graph_data=graph_data)
        except:
            logging.error(&#39;Error in locational time-lapse analysis&#39;)

    if self.get_analysis(&#39;loc_time_shift&#39;):
        logging.info(&#39;Time-shift analysis of locational tuning...&#39;)
        try:
            params= self.get_params_by_analysis(&#39;loc_time_shift&#39;)

            if params[&#39;loc_rate_filter&#39;] == &#39;Gaussian&#39;:
                filttype = &#39;g&#39;
            else:
                filttype = &#39;b&#39;

            plot_data = self.loc_shift(shift_ind=np.arange(params[&#39;loc_shift_min&#39;], \
                                    params[&#39;loc_shift_max&#39;]+ params[&#39;loc_shift_step&#39;], \
                                    params[&#39;loc_shift_step&#39;]), \
                                    pixel=params[&#39;loc_pixel_size&#39;], \
                                    chop_bound=params[&#39;loc_chop_bound&#39;], \
                                    filter=[filttype, params[&#39;loc_rate_kern_len&#39;]],\
                                    brAdjust=True, update=False)
            fig = nc_plot.loc_time_shift(plot_data)
            self.close_fig(fig)
            self.plot_data_to_hdf(name=name+ &#39;/loc_time_shift/&#39;, graph_data=plot_data)
        except:
            logging.error(&#39;Error in locational time-shift analysis&#39;)

    if self.get_analysis(&#39;spatial_corr&#39;):
        logging.info(&#39;Spatial and rotational correlation of locational tuning...&#39;)
        try:
            params= self.get_params_by_analysis(&#39;spatial_corr&#39;)

            if params[&#39;spatial_corr_filter&#39;] == &#39;Gaussian&#39;:
                filttype = &#39;g&#39;
            else:
                filttype = &#39;b&#39;

            plot_data = self.loc_auto_corr(pixel=params[&#39;loc_pixel_size&#39;], \
                          chop_bound=params[&#39;loc_chop_bound&#39;],\
                          filter=[filttype, params[&#39;spatial_corr_kern_len&#39;]],\
                          minPixel=params[&#39;spatial_corr_min_obs&#39;], brAdjust=True)
            fig = nc_plot.loc_auto_corr(plot_data)
            self.close_fig(fig)
            self.plot_data_to_hdf(name=name+ &#39;/spatial_corr/&#39;, graph_data=plot_data)

            plot_data = self.loc_rot_corr(binsize=params[&#39;rot_corr_bin&#39;], \
                                      pixel=params[&#39;loc_pixel_size&#39;], \
                                      chop_bound=params[&#39;loc_chop_bound&#39;],\
                                      filter=[filttype, params[&#39;spatial_corr_kern_len&#39;]],\
                                      minPixel=params[&#39;spatial_corr_min_obs&#39;], brAdjust=True)
            fig = nc_plot.rot_corr(plot_data)
            self.close_fig(fig)
            self.plot_data_to_hdf(name=name+ &#39;/spatial_corr/&#39;, graph_data=plot_data)

        except:
            logging.error(&#39;Error in assessing spatial autocorrelation&#39;)

    if self.get_analysis(&#39;grid&#39;):
        logging.info(&#39;Assessing gridness...&#39;)
        try:
            params= self.get_params_by_analysis(&#39;grid&#39;)

            if params[&#39;spatial_corr_filter&#39;] == &#39;Gaussian&#39;:
                filttype = &#39;g&#39;
            else:
                filttype = &#39;b&#39;

            graph_data = self.grid(angtol=params[&#39;grid_ang_tol&#39;],\
                                 binsize=params[&#39;grid_ang_bin&#39;], \
                                 pixel=params[&#39;loc_pixel_size&#39;], \
                                 chop_bound=params[&#39;loc_chop_bound&#39;],\
                                 filter=[filttype, params[&#39;spatial_corr_kern_len&#39;]],\
                                 minPixel=params[&#39;spatial_corr_min_obs&#39;], \
                                 brAdjust=True) # Add other paramaters
            fig = nc_plot.grid(graph_data)
            self.close_fig(fig)
            self.plot_data_to_hdf(name=name+ &#39;/grid/&#39;, graph_data=graph_data)

        except:
            logging.error(&#39;Error in grid cell analysis&#39;)

    if self.get_analysis(&#39;border&#39;):
        logging.info(&#39;Estimating tuning to border...&#39;)
        try:
            params= self.get_params_by_analysis(&#39;border&#39;)

            if params[&#39;loc_rate_filter&#39;] == &#39;Gaussian&#39;:
                filttype = &#39;g&#39;
            else:
                filttype = &#39;b&#39;

            graph_data = self.border(update=True, thresh=params[&#39;border_firing_thresh&#39;], \
                                   cbinsize=params[&#39;border_ang_bin&#39;], \
                                   nstep=params[&#39;border_stair_steps&#39;], \
                                   pixel=params[&#39;loc_pixel_size&#39;], \
                                   chop_bound=params[&#39;loc_chop_bound&#39;],\
                                   filter=[filttype, params[&#39;loc_rate_kern_len&#39;]],\
                                   brAdjust=True)

            fig = nc_plot.border(graph_data)
            self.close_fig(fig)
            self.plot_data_to_hdf(name=name+ &#39;/border/&#39;, graph_data=graph_data)
        except:
            logging.error(&#39;Error in border cell analysis&#39;)

    if self.get_analysis(&#39;gradient&#39;):
        logging.info(&#39;Calculating gradient-cell properties...&#39;)
        try:
            params= self.get_params_by_analysis(&#39;gradient&#39;)

            if params[&#39;loc_rate_filter&#39;] == &#39;Gaussian&#39;:
                filttype = &#39;g&#39;
            else:
                filttype = &#39;b&#39;

            graph_data = self.gradient(alim=params[&#39;grad_asymp_lim&#39;], \
                                     blim=params[&#39;grad_displace_lim&#39;], \
                                     clim=params[&#39;grad_growth_rate_lim&#39;], \
                                     pixel=params[&#39;loc_pixel_size&#39;], \
                                     chop_bound=params[&#39;loc_chop_bound&#39;],\
                                     filter=[filttype, params[&#39;loc_rate_kern_len&#39;]],\
                                     brAdjust=True)
            fig = nc_plot.gradient(graph_data)
            self.close_fig(fig)
            self.plot_data_to_hdf(name=name+ &#39;/gradient/&#39;, graph_data=graph_data)
        except:
            logging.error(&#39;Error in gradient cell analysis&#39;)

    if self.get_analysis(&#39;multiple_regression&#39;):
        logging.info(&#39;Multiple-regression analysis...&#39;)
        try:
            params= self.get_params_by_analysis(&#39;multiple_regression&#39;)

            graph_data = self.multiple_regression(nrep=params[&#39;mra_nrep&#39;], \
                                episode=params[&#39;mra_episode&#39;], \
                                subsampInterv=params[&#39;mra_interval&#39;])

            fig = nc_plot.multiple_regression(graph_data)
            self.close_fig(fig)                
            self.plot_data_to_hdf(name=name+ &#39;/multiple_regression/&#39;, graph_data=graph_data)
        except Exception as ex:
            log_exception(
                ex, &#34;in multiple-regression analysis&#34;)

    if self.get_analysis(&#39;inter_depend&#39;):
        # No plot
        logging.info(&#39;Assessing dependence of variables to...&#39;)
        try:
            self.interdependence(pixel=3, hdbinsize=5, spbinsize=1, sprange=[0, 40], \
                                abinsize=10, angvelrange=[-500, 500])
        except:
            logging.error(&#39;Error in interdependence analysis&#39;)

    if self.get_analysis(&#39;lfp_spectrum&#39;):
        try:
            params= self.get_params_by_analysis(&#39;lfp_spectrum&#39;)

            graph_data = self.spectrum(window=params[&#39;lfp_pwelch_seg_size&#39;],\
                                     noverlap=params[&#39;lfp_pwelch_overlap&#39;], \
                                     nfft=params[&#39;lfp_pwelch_nfft&#39;],\
                                     ptype=&#39;psd&#39;, prefilt=True, \
                                     filtset=[params[&#39;lfp_prefilt_order&#39;], \
                                               params[&#39;lfp_prefilt_lowcut&#39;], \
                                               params[&#39;lfp_prefilt_highcut&#39;], &#39;bandpass&#39;], \
                                     fmax=params[&#39;lfp_pwelch_freq_max&#39;],\
                                     db=False, tr=False)
            fig = nc_plot.lfp_spectrum(graph_data)
            self.close_fig(fig)
            self.plot_data_to_hdf(name=name+ &#39;/lfp_spectrum/&#39;, graph_data=graph_data)

            graph_data = self.spectrum(window=params[&#39;lfp_stft_seg_size&#39;],\
                                     noverlap=params[&#39;lfp_stft_overlap&#39;],\
                                     nfft=params[&#39;lfp_stft_nfft&#39;],\
                                     ptype=&#39;psd&#39;, prefilt=True,\
                                     filtset=[params[&#39;lfp_prefilt_order&#39;], \
                                               params[&#39;lfp_prefilt_lowcut&#39;], \
                                               params[&#39;lfp_prefilt_highcut&#39;], &#39;bandpass&#39;], \
                                     fmax=params[&#39;lfp_stft_freq_max&#39;],\
                                     db=True, tr=True)
            fig = nc_plot.lfp_spectrum_tr(graph_data)
            self.close_fig(fig)
            self.plot_data_to_hdf(name=name+ &#39;/lfp_spectrum_TR/&#39;, graph_data=graph_data)
            
            # These ranges are from Muessig et al. 2019
            # Coordinated Emergence of Hippocampal Replay and
            # Theta Sequences during Post - natal Development
            self.bandpower_ratio(
                [5, 11], [1.5, 4], 1.6, band_total=True,
                first_name=&#34;Theta&#34;, second_name=&#34;Delta&#34;)
        except:
            logging.error(&#39;Error in analyzing lfp spectrum&#39;)

    if self.get_analysis(&#39;spike_phase&#39;):
        ### Analysis of Phase distribution
        logging.info(&#39;Analysing distribution of spike-phase in lfp...&#39;)
        try:
            params= self.get_params_by_analysis(&#39;spike_phase&#39;)

            graph_data = self.phase_dist(binsize=params[&#39;phase_bin&#39;], \
                                       rbinsize=params[&#39;phase_raster_bin&#39;],\
                                       fwin=[params[&#39;phase_freq_min&#39;], params[&#39;phase_freq_max&#39;]],\
                                       pratio=params[&#39;phase_power_thresh&#39;],\
                                       aratio=params[&#39;phase_amp_thresh&#39;],
                                       filtset=[params[&#39;lfp_prefilt_order&#39;],
                                                params[&#39;lfp_prefilt_lowcut&#39;],
                                                params[&#39;lfp_prefilt_highcut&#39;], &#39;bandpass&#39;])
            fig = nc_plot.spike_phase(graph_data)
            self.close_fig(fig)
            self.plot_data_to_hdf(name=name+ &#39;/spike_phase/&#39;, graph_data=graph_data)

        except:
            logging.error(&#39;Error in assessing spike-phase distribution&#39;)

    if self.get_analysis(&#39;phase_lock&#39;):
        # PLV with mode = None (all events or spikes)
        logging.info(&#39;Analysis of Phase-locking value and spike-filed coherence...&#39;)
        try:
            params= self.get_params_by_analysis(&#39;phase_lock&#39;)

            reparam = {&#39;window&#39; : [params[&#39;phase_loc_win_low&#39;], params[&#39;phase_loc_win_up&#39;]],
                       &#39;nfft&#39;: params[&#39;phase_loc_nfft&#39;],
                       &#39;fwin&#39;: [2, params[&#39;phase_loc_freq_max&#39;]],
                       &#39;nsample&#39;: 2000,
                       &#39;slide&#39;: 25,
                       &#39;nrep&#39;: 500,
                       &#39;mode&#39;: &#39;tr&#39;}

            graph_data = self.plv(**reparam)
            fig = nc_plot.plv_tr(graph_data)
            self.close_fig(fig)
            self.plot_data_to_hdf(name=name+ &#39;/phase_lock_TR/&#39;, graph_data=graph_data)

            reparam.update({&#39;mode&#39;: &#39;bs&#39;, &#39;nsample&#39;: 100})
            graph_data = self.plv(**reparam)
            fig = nc_plot.plv_bs(graph_data)
            self.close_fig(fig)
            self.plot_data_to_hdf(name=name+ &#39;/phase_lock_BS/&#39;, graph_data=graph_data)

            reparam.update({&#39;mode&#39;: None})
            graph_data = self.plv(**reparam)
            fig = nc_plot.plv(graph_data)
            self.close_fig(fig)
            self.plot_data_to_hdf(name=name+ &#39;/phase_lock/&#39;, graph_data=graph_data)
        except:
            logging.error(&#39;Error in spike-phase locking analysis&#39;)

        if self.get_analysis(&#39;lfp_spike_causality&#39;):
            logging.warning(&#39;Unit-LFP analysis has not been implemented yet!&#39;)</code></pre>
</details>
</dd>
<dt id="neurochat.nc_control.NeuroChaT.exist_hdf_path"><code class="name flex">
<span>def <span class="ident">exist_hdf_path</span></span>(<span>self, path='')</span>
</code></dt>
<dd>
<section class="desc"><p>Check and returns if an HDF5 file path exists</p>
<h2 id="parameters">Parameters</h2>
<dl>
<dt><strong><code>path</code></strong> :&ensp;<code>str</code></dt>
<dd>path to HDF5 file group</dd>
</dl>
<h2 id="returns">Returns</h2>
<dl>
<dt><strong><code>exists</code></strong> :&ensp;<code>bool</code></dt>
<dd>True if the path exists</dd>
</dl></section>
<details class="source">
<summary>
<span>Expand source code</span>
</summary>
<pre><code class="python">def exist_hdf_path(self, path=&#39;&#39;):
    &#34;&#34;&#34;
    Check and returns if an HDF5 file path exists
    
    Parameters
    ----------
    path : str
        path to HDF5 file group
    
    Returns
    -------
    exists : bool
        True if the path exists

    &#34;&#34;&#34;
    
    exists = False
    if path in self.hdf.f:
        exists = True
    return exists</code></pre>
</details>
</dd>
<dt id="neurochat.nc_control.NeuroChaT.finished"><code class="name flex">
<span>def <span class="ident">finished</span></span>(<span>...)</span>
</code></dt>
<dd>
<section class="desc"></section>
</dd>
<dt id="neurochat.nc_control.NeuroChaT.get_configuration"><code class="name flex">
<span>def <span class="ident">get_configuration</span></span>(<span>self)</span>
</code></dt>
<dd>
<section class="desc"><p>Returns the Configuration() object from this class.</p>
<h2 id="parameters">Parameters</h2>
<dl>
<dt><strong><code>None</code></strong></dt>
<dd>&nbsp;</dd>
</dl>
<h2 id="returns">Returns</h2>
<dl>
<dt><code>Configuration</code></dt>
<dd>NeuroChaT's config attribute</dd>
</dl></section>
<details class="source">
<summary>
<span>Expand source code</span>
</summary>
<pre><code class="python">def get_configuration(self):
    &#34;&#34;&#34;
    Returns the Configuration() object from this class.
    
    Parameters
    ----------
    None
    
    Returns
    -------
    Configuration
        NeuroChaT&#39;s config attribute

    &#34;&#34;&#34;
    
    return self.config</code></pre>
</details>
</dd>
<dt id="neurochat.nc_control.NeuroChaT.get_hdf_groups"><code class="name flex">
<span>def <span class="ident">get_hdf_groups</span></span>(<span>self, path='')</span>
</code></dt>
<dd>
<section class="desc"><p>Returns the names of groups or datasets in a path </p>
<h2 id="parameters">Parameters</h2>
<dl>
<dt><strong><code>path</code></strong> :&ensp;<code>str</code></dt>
<dd>path to HDF5 file group</dd>
</dl>
<h2 id="returns">Returns</h2>
<dl>
<dt><code>list</code></dt>
<dd>Names of the groups or datasets in the path</dd>
</dl></section>
<details class="source">
<summary>
<span>Expand source code</span>
</summary>
<pre><code class="python">def get_hdf_groups(self, path=&#39;&#39;):
    &#34;&#34;&#34;
    Returns the names of groups or datasets in a path 
    
    Parameters
    ----------
    path : str
        path to HDF5 file group
    
    Returns
    -------
    list
        Names of the groups or datasets in the path

    &#34;&#34;&#34;
    
    return self.hdf.get_groups_in_path(path=path)</code></pre>
</details>
</dd>
<dt id="neurochat.nc_control.NeuroChaT.get_neuro_data"><code class="name flex">
<span>def <span class="ident">get_neuro_data</span></span>(<span>self)</span>
</code></dt>
<dd>
<section class="desc"><p>Returns the NData() object from this class.</p>
<h2 id="parameters">Parameters</h2>
<dl>
<dt><strong><code>None</code></strong></dt>
<dd>&nbsp;</dd>
</dl>
<h2 id="returns">Returns</h2>
<dl>
<dt><code>NData</code></dt>
<dd>NeuroChaT's ndata attribute</dd>
</dl></section>
<details class="source">
<summary>
<span>Expand source code</span>
</summary>
<pre><code class="python">def get_neuro_data(self):
    &#34;&#34;&#34;
    Returns the NData() object from this class.
    
    Parameters
    ----------
    None
    
    Returns
    -------
    NData
        NeuroChaT&#39;s ndata attribute

    &#34;&#34;&#34;
    return self.ndata</code></pre>
</details>
</dd>
<dt id="neurochat.nc_control.NeuroChaT.get_output_files"><code class="name flex">
<span>def <span class="ident">get_output_files</span></span>(<span>self)</span>
</code></dt>
<dd>
<section class="desc"><p>Returns a DataFrame of output graphic files and HDF5 files after the completion of the analysis.
Index are the unit IDs of the analysed units.</p>
<h2 id="parameters">Parameters</h2>
<dl>
<dt><strong><code>None</code></strong></dt>
<dd>&nbsp;</dd>
</dl>
<h2 id="returns">Returns</h2>
<dl>
<dt><strong><code>op_files</code></strong> :&ensp;<code>pandas.DataFrame</code></dt>
<dd>Column 1 contains the name of the output graphic files. Column 2 gives the
the name of the NWB files</dd>
</dl></section>
<details class="source">
<summary>
<span>Expand source code</span>
</summary>
<pre><code class="python">def get_output_files(self):
    &#34;&#34;&#34;
    Returns a DataFrame of output graphic files and HDF5 files after the completion of the analysis.
    Index are the unit IDs of the analysed units.
    
    Parameters
    ----------
    None
    
    Returns
    -------
    op_files : pandas.DataFrame
        Column 1 contains the name of the output graphic files. Column 2 gives the
        the name of the NWB files
    
    &#34;&#34;&#34;
    
    op_files = {&#39;Graphics Files&#39;: self.graphic_files,
                &#39;NWB Files&#39;: self.nwb_files}
    op_files = pd.DataFrame.from_dict(op_files)
    op_files.index = self.cellid
    op_files = op_files[[&#39;Graphics Files&#39;, &#39;NWB Files&#39;]]

    return op_files</code></pre>
</details>
</dd>
<dt id="neurochat.nc_control.NeuroChaT.get_results"><code class="name flex">
<span>def <span class="ident">get_results</span></span>(<span>self)</span>
</code></dt>
<dd>
<section class="desc"><p>Returns the parametric results of the analyses.</p>
<h2 id="parameters">Parameters</h2>
<dl>
<dt><strong><code>None</code></strong></dt>
<dd>&nbsp;</dd>
</dl>
<h2 id="returns">Returns</h2>
<dl>
<dt><strong><code>results</code></strong> :&ensp;<code>OrderedDict</code></dt>
<dd>Parametric results of the analysis</dd>
</dl></section>
<details class="source">
<summary>
<span>Expand source code</span>
</summary>
<pre><code class="python">def get_results(self):
    &#34;&#34;&#34;
    Returns the parametric results of the analyses.
    
    Parameters
    ----------
    None
    
    Returns
    -------
    results : OrderedDict
        Parametric results of the analysis
        
    &#34;&#34;&#34;
    try:
        keys = []
        for d in self.results:
            [keys.append(k) for k in list(d.keys()) if k not in keys]
        results = pd.DataFrame(self.results, columns=keys)
        results.index = self.cellid
    except Exception as ex:
        log_exception(
            ex, &#34;Error in getting results&#34;)
    
    return results</code></pre>
</details>
</dd>
<dt id="neurochat.nc_control.NeuroChaT.mode"><code class="name flex">
<span>def <span class="ident">mode</span></span>(<span>self)</span>
</code></dt>
<dd>
<section class="desc"><p>Reads the specifications and analyzes data according to the mode that is set
in the Configuration file. This is the principle method in NeuroChaT that
sets the input and output data files and calls the execute() method for
running the analyses after it sets the data and filenames to NData() object.</p>
<h2 id="parameters">Parameters</h2>
<dl>
<dt><strong><code>None</code></strong></dt>
<dd>&nbsp;</dd>
</dl>
<h2 id="returns">Returns</h2>
<dl>
<dt><code>None</code></dt>
<dd>&nbsp;</dd>
</dl></section>
<details class="source">
<summary>
<span>Expand source code</span>
</summary>
<pre><code class="python">def mode(self):
    &#34;&#34;&#34;
    Reads the specifications and analyzes data according to the mode that is set
    in the Configuration file. This is the principle method in NeuroChaT that
    sets the input and output data files and calls the execute() method for 
    running the analyses after it sets the data and filenames to NData() object.
    
    Parameters
    ----------
    None
    
    Returns
    -------
    None
        
    &#34;&#34;&#34;
    
    info = {&#39;spat&#39;: [], &#39;spike&#39;: [], &#39;unit&#39;: [], &#39;lfp&#39;: [], &#39;nwb&#39;: [], &#39;graphics&#39;: [], &#39;cellid&#39;: []}
    mode_id = self.get_analysis_mode()[1]
    # All the cells in the same tetrode will use the same lfp channel
    if mode_id == 0 or mode_id == 1: 
        spatial_file = self.get_spatial_file()
        spike_file = self.get_spike_file()
        lfp_file = self.get_lfp_file()

        self.ndata.set_spike_file(spike_file)
        self.ndata.load_spike()

        units = [self.get_unit_no()] if mode_id == 0 else self.ndata.get_unit_list()
        if not units:
            logging.error(&#39;No unit found in analysis&#39;)
        else:
            for unit_no in units:
                info[&#39;spat&#39;].append(spatial_file)
                info[&#39;spike&#39;].append(spike_file)
                info[&#39;unit&#39;].append(unit_no)
                info[&#39;lfp&#39;].append(lfp_file)

    elif mode_id == 2:
        excel_file = self.get_excel_file()
        if os.path.exists(excel_file):
            excel_info = pd.read_excel(excel_file)
            for row in excel_info.itertuples():
                spike_file = row[1] + os.sep + row[3]
                unit_no = int(row[4])
                lfp_id = str(row[5])

                if self.get_data_format() == &#39;Axona&#39;:
                    end = &#34;&#34; if row[2][-4:] == &#34;.txt&#34; else &#34;.txt&#34;
                    spatial_file = row[1] + os.sep + row[2] + end
                    lfp_file = remove_extension(spike_file) + lfp_id

                elif self.get_data_format() == &#39;Neuralynx&#39;:
                    spatial_file = row[1] + os.sep+ row[2]+ &#39;.nvt&#39;
                    lfp_file = row[1]+ os.sep+ lfp_id+ &#39;.ncs&#39;

                elif self.get_data_format() == &#39;NWB&#39;:
                    # excel list: directory| hdf5 file name w/o extension| spike group| unit_no| lfp group
                    hdf_name = row[1] + os.sep+ row[2]+ &#39;.hdf5&#39;
                    spike_file = hdf_name+ &#39;/processing/Shank/&#39; + row[3]
                    spatial_file = hdf_name+ &#39;+/processing/Behavioural/Position&#39;
                    lfp_file = hdf_name+ &#39;+/processing/Neural Continuous/LFP/&#39; + lfp_id

                info[&#39;spat&#39;].append(spatial_file)
                info[&#39;spike&#39;].append(spike_file)
                info[&#39;unit&#39;].append(unit_no)
                info[&#39;lfp&#39;].append(lfp_file)

    if info[&#39;unit&#39;]:
        for i, unit_no in enumerate(info[&#39;unit&#39;]):
            logging.info(&#39;Starting a new unit...&#39;)
            self.ndata.set_spatial_file(info[&#39;spat&#39;][i])
            self.ndata.set_spike_file(info[&#39;spike&#39;][i])
            self.ndata.set_lfp_file(info[&#39;lfp&#39;][i])
            self.ndata.load()
            self.ndata.set_unit_no(info[&#39;unit&#39;][i])

            self.ndata.reset_results()

            cell_id = self.hdf.resolve_analysis_path(spike=self.ndata.spike, lfp=self.ndata.lfp)
            nwb_name = self.hdf.resolve_hdfname(data=self.ndata.spike)
            pdf_name = (
                remove_extension(nwb_name, keep_dot=False) +
                &#39;_&#39; + cell_id+ &#39;.&#39; + self.get_graphic_format())

            info[&#39;nwb&#39;].append(nwb_name)
            info[&#39;cellid&#39;].append(cell_id)
            info[&#39;graphics&#39;].append(pdf_name)

            self.open_pdf(pdf_name)

            fig = plt.figure()
            ax = fig.add_subplot(111)
            ax.text(0.1, 0.6, &#39;Cell ID = &#39;+ cell_id+ &#39;\n&#39;+ \
                    &#39;HDF5 file = &#39;+ nwb_name.split(os.sep)[-1]+ &#39;\n&#39;+ \
                    &#39;Graphics file = &#39;+ pdf_name.split(os.sep)[-1], \
                    horizontalalignment=&#39;left&#39;, \
                    verticalalignment=&#39;center&#39;,\
                    transform=ax.transAxes,
                    clip_on=True)
            ax.set_axis_off()
            self.close_fig(fig)

            # Set and open hdf5 file for saving graph data within self.execute()
            self.hdf.set_filename(nwb_name)
            if &#39;/analysis/&#39;+ cell_id in self.hdf.f:
                del self.hdf.f[&#39;/analysis/&#39;+ cell_id]
            self.execute(name=cell_id)

            self.close_pdf()

            _results = self.ndata.get_results()

            self.update_results(_results)
            self.hdf.save_dict_recursive(path=&#39;/analysis/&#39;+ cell_id+ &#39;/&#39;, name=&#39;results&#39;, data=_results)

            self.hdf.close()
            self.ndata.save_to_hdf5() # Saving data to hdf file

            self.__count += 1
            logging.info(&#39;Units already analyzed = &#39; + str(self.__count))

    logging.info(&#39;Total cell analyzed: &#39;+ str(self.__count))
    self.cellid = info[&#39;cellid&#39;]
    self.nwb_files = info[&#39;nwb&#39;]
    self.graphic_files = info[&#39;graphics&#39;]</code></pre>
</details>
</dd>
<dt id="neurochat.nc_control.NeuroChaT.open_hdf_file"><code class="name flex">
<span>def <span class="ident">open_hdf_file</span></span>(<span>self, filename=None)</span>
</code></dt>
<dd>
<section class="desc"><p>Sets the filename and opens the file object for the HDF5 file.</p>
<h2 id="parameters">Parameters</h2>
<dl>
<dt><strong><code>filename</code></strong> :&ensp;<code>str</code></dt>
<dd>Filename of the HDF5 object</dd>
</dl>
<h2 id="returns">Returns</h2>
<dl>
<dt><code>None</code></dt>
<dd>&nbsp;</dd>
</dl></section>
<details class="source">
<summary>
<span>Expand source code</span>
</summary>
<pre><code class="python">def open_hdf_file(self, filename=None):
    &#34;&#34;&#34;
    Sets the filename and opens the file object for the HDF5 file.
    
    Parameters
    ----------
    filename : str
        Filename of the HDF5 object
    
    Returns
    -------
    None
        
    &#34;&#34;&#34;
    if not filename:
        filename = self.config.get_nwb_file()
        
    self.hdf.set_filename(filename=filename)</code></pre>
</details>
</dd>
<dt id="neurochat.nc_control.NeuroChaT.open_pdf"><code class="name flex">
<span>def <span class="ident">open_pdf</span></span>(<span>self, filename=None)</span>
</code></dt>
<dd>
<section class="desc"><p>Opens the PDF file object using PdfPages from matplotlib.backends.backend_pdf</p>
<h2 id="parameters">Parameters</h2>
<dl>
<dt><strong><code>filename</code></strong> :&ensp;<code>str</code></dt>
<dd>Filename of the PDF output</dd>
</dl>
<h2 id="returns">Returns</h2>
<dl>
<dt><code>None</code></dt>
<dd>&nbsp;</dd>
</dl></section>
<details class="source">
<summary>
<span>Expand source code</span>
</summary>
<pre><code class="python">def open_pdf(self, filename=None):
    &#34;&#34;&#34;
    Opens the PDF file object using PdfPages from matplotlib.backends.backend_pdf
    
    Parameters
    ----------
    filename : str
        Filename of the PDF output
    
    Returns
    -------
    None
        
    &#34;&#34;&#34;
    
    if filename is not None:
        words = filename.split(os.sep)
        directory = os.sep.join(words[:-1])
        if os.path.exists(directory):
            self._pdf_file = filename # Current PDF file being handled
            try:
                self.pdf = PdfPages(self._pdf_file)
                self.save_to_file = True
            except PermissionError:
                logging.error(
                    &#34;Please close PDF with name {} before writing to it&#34;.format(
                        self._pdf_file))
                self.save_to_file = False
                self._pdf_file = None
        else:
            self.save_to_file = False
            self._pdf_file = None
            logging.error(&#39;Cannot create PDF, file path is invalid&#39;)
    else:
        logging.error(&#39;No valid PDf file is specified&#39;)</code></pre>
</details>
</dd>
<dt id="neurochat.nc_control.NeuroChaT.place_cell_plots"><code class="name flex">
<span>def <span class="ident">place_cell_plots</span></span>(<span>self, directory, dpi=400)</span>
</code></dt>
<dd>
<section class="desc"><p>Plot png images of place cell figures, looping over a directory.</p>
<p>Currently only works for axona files, but can be extended.</p>
<h2 id="parameters">Parameters</h2>
<dl>
<dt><strong><code>dir</code></strong> :&ensp;<code>str</code></dt>
<dd>The directory to get files from.</dd>
<dt><strong><code>dpi</code></strong> :&ensp;<code>int</code></dt>
<dd>The desired dpi of the pngs.</dd>
</dl></section>
<details class="source">
<summary>
<span>Expand source code</span>
</summary>
<pre><code class="python">def place_cell_plots(self, directory, dpi=400):
    &#34;&#34;&#34;
    Plot png images of place cell figures, looping over a directory.

    Currently only works for axona files, but can be extended.

    Parameters
    ----------
    dir : str
        The directory to get files from.
    dpi : int
        The desired dpi of the pngs.

    &#34;&#34;&#34;
    try:
        container = NDataContainer(load_on_fly=True)
        container.add_axona_files_from_dir(
            directory, tetrode_list = [i for i in range(1, 17)])
        nca.place_cell_summary(
            container, dpi=dpi, 
            filter_place_cells=False, filter_low_freq=False)
    except Exception as ex:
        log_exception(ex, &#34;In walking a directory for place cell summaries&#34;)
    return </code></pre>
</details>
</dd>
<dt id="neurochat.nc_control.NeuroChaT.plot_data_to_hdf"><code class="name flex">
<span>def <span class="ident">plot_data_to_hdf</span></span>(<span>self, name=None, graph_data=None)</span>
</code></dt>
<dd>
<section class="desc"><p>Stores plot data to the HDF5 file in the '/analysis/' path</p>
<h2 id="parameters">Parameters</h2>
<dl>
<dt><strong><code>name</code></strong> :&ensp;<code>str</code></dt>
<dd>Unit ID which is also the name of the group in the
'/analysis/' path</dd>
<dt><strong><code>graph_data</code></strong> :&ensp;<code>dict</code></dt>
<dd>Dictionary of data that are plotted</dd>
</dl>
<h2 id="returns">Returns</h2>
<dl>
<dt><code>None</code></dt>
<dd>&nbsp;</dd>
</dl></section>
<details class="source">
<summary>
<span>Expand source code</span>
</summary>
<pre><code class="python">def plot_data_to_hdf(self, name=None, graph_data=None):
    &#34;&#34;&#34;
    Stores plot data to the HDF5 file in the &#39;/analysis/&#39; path
    
    Parameters
    ----------
    name : str
        Unit ID which is also the name of the group in the  &#39;/analysis/&#39; path
    graph_data : dict
        Dictionary of data that are plotted
    
    Returns
    -------
    None

    &#34;&#34;&#34;
    
    self.hdf.save_dict_recursive(path=&#39;/analysis/&#39;, \
         name=name, data=graph_data)</code></pre>
</details>
</dd>
<dt id="neurochat.nc_control.NeuroChaT.reset"><code class="name flex">
<span>def <span class="ident">reset</span></span>(<span>self)</span>
</code></dt>
<dd>
<section class="desc"><p>Reset NeuroChaT's internal attributes and prepares it for another set of
analysis or new session.</p>
<h2 id="parameters">Parameters</h2>
<dl>
<dt><strong><code>None</code></strong></dt>
<dd>&nbsp;</dd>
</dl>
<h2 id="returns">Returns</h2>
<dl>
<dt><code>None</code></dt>
<dd>&nbsp;</dd>
</dl></section>
<details class="source">
<summary>
<span>Expand source code</span>
</summary>
<pre><code class="python">def reset(self):
    &#34;&#34;&#34;
    Reset NeuroChaT&#39;s internal attributes and prepares it for another set of
    analysis or new session.
    
    Parameters
    ----------
    None
    
    Returns
    -------
    None
    
    &#34;&#34;&#34;
    
    self.__count = 0
    self.nwb_files = []
    self.graphic_files = []
    self.cellid = []
    self.results = []
    self.save_to_file = False
    self._pdf_file = None
    
    if not self.get_graphic_format():
        self.set_graphic_format(&#39;PDF&#39;)
    nc_plot.set_backend(self.get_graphic_format())</code></pre>
</details>
</dd>
<dt id="neurochat.nc_control.NeuroChaT.run"><code class="name flex">
<span>def <span class="ident">run</span></span>(<span>self)</span>
</code></dt>
<dd>
<section class="desc"><p>After calling start(), the NeuroChaT thread calls this function. It
verifies the input specifications and calls the mode() method.</p>
<h2 id="parameters">Parameters</h2>
<dl>
<dt><strong><code>None</code></strong></dt>
<dd>&nbsp;</dd>
</dl>
<h2 id="returns">Returns</h2>
<dl>
<dt><code>None</code></dt>
<dd>&nbsp;</dd>
</dl></section>
<details class="source">
<summary>
<span>Expand source code</span>
</summary>
<pre><code class="python">def run(self):
    &#34;&#34;&#34;
    After calling start(), the NeuroChaT thread calls this function. It
    verifies the input specifications and calls the mode() method.
    
    Parameters
    ----------
    None
    
    Returns
    -------
    None
        
    &#34;&#34;&#34;


    self.reset()
    verified = True
    # Deduce the configuration
    # Same filename for spike, lfp and spatial will go for NWB
    if not any(self.get_analysis(&#39;all&#39;)):
        verified = False
        # Handle menu functions
        special_analysis = self.get_special_analysis()
        if special_analysis:
            key = special_analysis[&#34;key&#34;]
            logging.info(&#34;Starting special analysis {}&#34;.format(
                key))
            if key == &#34;place_cell_plots&#34;:
                self.place_cell_plots(
                    special_analysis[&#34;directory&#34;],
                    special_analysis[&#34;dpi&#34;])
            elif key == &#34;angle_calculation&#34;:
                self.open_pdf(special_analysis[&#34;pdf_name&#34;])
                self.angle_calculation(special_analysis[&#34;excel_file&#34;])
                self.close_pdf()
            else:
                logging.error(&#39;No analysis method has been selected&#39;)
    else:
        # Could take this to mode, 
        # but replication would occur for each data format
        mode_id = self.get_analysis_mode()[1]
        if (mode_id == 0 or mode_id == 1) and \
            (self.get_data_format() == &#39;Axona&#39; or self.get_data_format() == &#39;Neuralynx&#39;):
            if not os.path.isfile(self.get_spike_file()):
                verified = False
                logging.error(&#39;Spike file does not exist&#39;)

            if not os.path.isfile(self.get_spatial_file()):
                logging.warning(&#39;Position file does not exist&#39;)
        elif mode_id == 2:
            if not os.path.isfile(self.get_excel_file()):
                verified = False
                logging.error(&#39;Excel file does not exist&#39;)

    if verified:
        self.__count = 0
        self.ndata.set_data_format(self.get_data_format())
        self.mode()
    self.finished.emit()</code></pre>
</details>
</dd>
<dt id="neurochat.nc_control.NeuroChaT.set_configuration"><code class="name flex">
<span>def <span class="ident">set_configuration</span></span>(<span>self, config)</span>
</code></dt>
<dd>
<section class="desc"><p>Sets a new Configuration() object or its subclass object.</p>
<h2 id="parameters">Parameters</h2>
<dl>
<dt><strong><code>config</code></strong> :&ensp;<code>Configuration</code></dt>
<dd>Object of Configuration class or its subclass.</dd>
</dl>
<h2 id="returns">Returns</h2>
<dl>
<dt><code>None</code></dt>
<dd>&nbsp;</dd>
</dl></section>
<details class="source">
<summary>
<span>Expand source code</span>
</summary>
<pre><code class="python">def set_configuration(self, config):
    &#34;&#34;&#34;
    Sets a new Configuration() object or its subclass object.
    
    Parameters
    ----------
    config : Configuration
        Object of Configuration class or its subclass.
    
    Returns
    -------
    None

    &#34;&#34;&#34;
    
    if inspect.isclass(config):
        config = config()
    if isinstance(config, Configuration):
        self.config = config
    else:
        logging.warning(&#39;Inappropriate Configuration object or class&#39;)</code></pre>
</details>
</dd>
<dt id="neurochat.nc_control.NeuroChaT.set_neuro_data"><code class="name flex">
<span>def <span class="ident">set_neuro_data</span></span>(<span>self, ndata)</span>
</code></dt>
<dd>
<section class="desc"><p>Sets a new NData() object or its subclass object.</p>
<h2 id="parameters">Parameters</h2>
<dl>
<dt><strong><code>ndata</code></strong> :&ensp;<code>NData</code></dt>
<dd>Object of NData class or its subclass.</dd>
</dl>
<h2 id="returns">Returns</h2>
<dl>
<dt><code>None</code></dt>
<dd>&nbsp;</dd>
</dl></section>
<details class="source">
<summary>
<span>Expand source code</span>
</summary>
<pre><code class="python">def set_neuro_data(self, ndata):
    &#34;&#34;&#34;
    Sets a new NData() object or its subclass object.
    
    Parameters
    ----------
    ndata : NData
        Object of NData class or its subclass.
    
    Returns
    -------
    None

    &#34;&#34;&#34;
    
    if inspect.isclass(ndata):
        ndata = ndata()
    if isinstance(ndata, NData):
        self.ndata = ndata
    else:
        logging.warning(&#39;Inappropriate NeuroData object or class&#39;)</code></pre>
</details>
</dd>
<dt id="neurochat.nc_control.NeuroChaT.update_results"><code class="name flex">
<span>def <span class="ident">update_results</span></span>(<span>self, _results)</span>
</code></dt>
<dd>
<section class="desc"><p>Updates the results with new analysis results.</p>
<h2 id="parameters">Parameters</h2>
<dl>
<dt><strong><code>_results</code></strong> :&ensp;<code>OrderedDict</code></dt>
<dd>Dictionary of the new results</dd>
</dl>
<h2 id="returns">Returns</h2>
<dl>
<dt><code>None</code></dt>
<dd>&nbsp;</dd>
</dl></section>
<details class="source">
<summary>
<span>Expand source code</span>
</summary>
<pre><code class="python">def update_results(self, _results):
    &#34;&#34;&#34;
    Updates the results with new analysis results.
    
    Parameters
    ----------
    _results : OrderedDict
        Dictionary of the new results
    
    Returns
    -------
    None
    
    &#34;&#34;&#34;
    
    self.results.append(_results.copy()) # without copy, list contains a reference to the original dictionary, and old results are replaced by the new one</code></pre>
</details>
</dd>
<dt id="neurochat.nc_control.NeuroChaT.verify_units"><code class="name flex">
<span>def <span class="ident">verify_units</span></span>(<span>self, excel_file=None)</span>
</code></dt>
<dd>
<section class="desc"><p>Takes a list of datasets and verify the specifications of the units.
The verification tool is useful for prescreening of units before the
batch-mode analysis using 'Listed Units' mode of NeuroChaT</p>
<h2 id="parameters">Parameters</h2>
<dl>
<dt><strong><code>excel_file</code></strong> :&ensp;<code>str</code></dt>
<dd>Name of the excel file that contains data specifications</dd>
</dl>
<h2 id="returns">Returns</h2>
<dl>
<dt><code>None</code></dt>
<dd>&nbsp;</dd>
</dl></section>
<details class="source">
<summary>
<span>Expand source code</span>
</summary>
<pre><code class="python">def verify_units(self, excel_file=None):
    &#34;&#34;&#34;
    Takes a list of datasets and verify the specifications of the units.
    The verification tool is useful for prescreening of units before the 
    batch-mode analysis using &#39;Listed Units&#39; mode of NeuroChaT
    
    Parameters
    ----------
    excel_file : str
        Name of the excel file that contains data specifications
    
    Returns
    -------
    None

    &#34;&#34;&#34;
    
    info = {&#39;spike&#39;: [], &#39;unit&#39;: []}
    if os.path.exists(excel_file):
        excel_info = pd.read_excel(excel_file)
        for row in excel_info.itertuples():
            spike_file = row[1]+ os.sep+ row[3]
            unit_no = int(row[4])
            if self.get_data_format() == &#39;NWB&#39;:
            # excel list: directory| spike group| unit_no
                hdf_name = row[1] + os.sep+ row[3]+ &#39;.hdf5&#39;
                spike_file = hdf_name+ &#39;/processing/Shank&#39;+ &#39;/&#39;+ row[4]
            info[&#39;spike&#39;].append(spike_file)
            info[&#39;unit&#39;].append(unit_no)
        n_units = excel_info.shape[0]

        excel_info = excel_info.assign(fileExists=pd.Series(np.zeros(n_units, dtype=bool)))
        excel_info = excel_info.assign(unitExists=pd.Series(np.zeros(n_units, dtype=bool)))

        if info[&#39;spike&#39;]:
            for i, spike_file in enumerate(info[&#39;spike&#39;]):

                logging.info(&#39;Verifying unit: &#39;+ str(i+ 1))
                if os.path.exists(spike_file):
                    excel_info.loc[i, &#39;fileExists&#39;] = True
                    self.ndata.set_spike_file(spike_file)
                    self.ndata.load_spike()
                    units = self.ndata.get_unit_list()

                    if info[&#39;unit&#39;][i] in units:
                        excel_info.loc[i, &#39;unitExists&#39;] = True

        excel_info.to_excel(excel_file, index=False)
        logging.info(&#39;Verification process completed!&#39;)
    else:
        logging.error(&#39;Excel  file does not exist!&#39;)</code></pre>
</details>
</dd>
</dl>
</dd>
</dl>
</section>
</article>
<nav id="sidebar">
<h1>Index</h1>
<div class="toc">
<ul></ul>
</div>
<ul id="index">
<li><h3>Super-module</h3>
<ul>
<li><code><a title="neurochat" href="index.html">neurochat</a></code></li>
</ul>
</li>
<li><h3><a href="#header-classes">Classes</a></h3>
<ul>
<li>
<h4><code><a title="neurochat.nc_control.NeuroChaT" href="#neurochat.nc_control.NeuroChaT">NeuroChaT</a></code></h4>
<ul class="two-column">
<li><code><a title="neurochat.nc_control.NeuroChaT.angle_calculation" href="#neurochat.nc_control.NeuroChaT.angle_calculation">angle_calculation</a></code></li>
<li><code><a title="neurochat.nc_control.NeuroChaT.close_fig" href="#neurochat.nc_control.NeuroChaT.close_fig">close_fig</a></code></li>
<li><code><a title="neurochat.nc_control.NeuroChaT.close_hdf_file" href="#neurochat.nc_control.NeuroChaT.close_hdf_file">close_hdf_file</a></code></li>
<li><code><a title="neurochat.nc_control.NeuroChaT.close_pdf" href="#neurochat.nc_control.NeuroChaT.close_pdf">close_pdf</a></code></li>
<li><code><a title="neurochat.nc_control.NeuroChaT.cluster_evaluate" href="#neurochat.nc_control.NeuroChaT.cluster_evaluate">cluster_evaluate</a></code></li>
<li><code><a title="neurochat.nc_control.NeuroChaT.cluster_similarity" href="#neurochat.nc_control.NeuroChaT.cluster_similarity">cluster_similarity</a></code></li>
<li><code><a title="neurochat.nc_control.NeuroChaT.convert_to_nwb" href="#neurochat.nc_control.NeuroChaT.convert_to_nwb">convert_to_nwb</a></code></li>
<li><code><a title="neurochat.nc_control.NeuroChaT.execute" href="#neurochat.nc_control.NeuroChaT.execute">execute</a></code></li>
<li><code><a title="neurochat.nc_control.NeuroChaT.exist_hdf_path" href="#neurochat.nc_control.NeuroChaT.exist_hdf_path">exist_hdf_path</a></code></li>
<li><code><a title="neurochat.nc_control.NeuroChaT.finished" href="#neurochat.nc_control.NeuroChaT.finished">finished</a></code></li>
<li><code><a title="neurochat.nc_control.NeuroChaT.get_configuration" href="#neurochat.nc_control.NeuroChaT.get_configuration">get_configuration</a></code></li>
<li><code><a title="neurochat.nc_control.NeuroChaT.get_hdf_groups" href="#neurochat.nc_control.NeuroChaT.get_hdf_groups">get_hdf_groups</a></code></li>
<li><code><a title="neurochat.nc_control.NeuroChaT.get_neuro_data" href="#neurochat.nc_control.NeuroChaT.get_neuro_data">get_neuro_data</a></code></li>
<li><code><a title="neurochat.nc_control.NeuroChaT.get_output_files" href="#neurochat.nc_control.NeuroChaT.get_output_files">get_output_files</a></code></li>
<li><code><a title="neurochat.nc_control.NeuroChaT.get_results" href="#neurochat.nc_control.NeuroChaT.get_results">get_results</a></code></li>
<li><code><a title="neurochat.nc_control.NeuroChaT.mode" href="#neurochat.nc_control.NeuroChaT.mode">mode</a></code></li>
<li><code><a title="neurochat.nc_control.NeuroChaT.open_hdf_file" href="#neurochat.nc_control.NeuroChaT.open_hdf_file">open_hdf_file</a></code></li>
<li><code><a title="neurochat.nc_control.NeuroChaT.open_pdf" href="#neurochat.nc_control.NeuroChaT.open_pdf">open_pdf</a></code></li>
<li><code><a title="neurochat.nc_control.NeuroChaT.place_cell_plots" href="#neurochat.nc_control.NeuroChaT.place_cell_plots">place_cell_plots</a></code></li>
<li><code><a title="neurochat.nc_control.NeuroChaT.plot_data_to_hdf" href="#neurochat.nc_control.NeuroChaT.plot_data_to_hdf">plot_data_to_hdf</a></code></li>
<li><code><a title="neurochat.nc_control.NeuroChaT.reset" href="#neurochat.nc_control.NeuroChaT.reset">reset</a></code></li>
<li><code><a title="neurochat.nc_control.NeuroChaT.run" href="#neurochat.nc_control.NeuroChaT.run">run</a></code></li>
<li><code><a title="neurochat.nc_control.NeuroChaT.set_configuration" href="#neurochat.nc_control.NeuroChaT.set_configuration">set_configuration</a></code></li>
<li><code><a title="neurochat.nc_control.NeuroChaT.set_neuro_data" href="#neurochat.nc_control.NeuroChaT.set_neuro_data">set_neuro_data</a></code></li>
<li><code><a title="neurochat.nc_control.NeuroChaT.update_results" href="#neurochat.nc_control.NeuroChaT.update_results">update_results</a></code></li>
<li><code><a title="neurochat.nc_control.NeuroChaT.verify_units" href="#neurochat.nc_control.NeuroChaT.verify_units">verify_units</a></code></li>
</ul>
</li>
</ul>
</li>
</ul>
</nav>
</main>
<footer id="footer">
<p>Generated by <a href="https://pdoc3.github.io/pdoc"><cite>pdoc</cite> 0.7.5</a>.</p>
</footer>
<script src="https://cdnjs.cloudflare.com/ajax/libs/highlight.js/9.12.0/highlight.min.js"></script>
<script>hljs.initHighlightingOnLoad()</script>
</body>
</html><|MERGE_RESOLUTION|>--- conflicted
+++ resolved
@@ -1,32 +1,474 @@
 <!doctype html>
 <html lang="en">
+
 <head>
-<meta charset="utf-8">
-<meta name="viewport" content="width=device-width, initial-scale=1, minimum-scale=1" />
-<meta name="generator" content="pdoc 0.7.5" />
-<title>neurochat.nc_control API documentation</title>
-<meta name="description" content="This module implements NeuroChaT Class for the NeuroChaT software …" />
-<link href='https://cdnjs.cloudflare.com/ajax/libs/normalize/8.0.0/normalize.min.css' rel='stylesheet'>
-<link href='https://cdnjs.cloudflare.com/ajax/libs/10up-sanitize.css/8.0.0/sanitize.min.css' rel='stylesheet'>
-<link href="https://cdnjs.cloudflare.com/ajax/libs/highlight.js/9.12.0/styles/github.min.css" rel="stylesheet">
-<style>.flex{display:flex !important}body{line-height:1.5em}#content{padding:20px}#sidebar{padding:30px;overflow:hidden}.http-server-breadcrumbs{font-size:130%;margin:0 0 15px 0}#footer{font-size:.75em;padding:5px 30px;border-top:1px solid #ddd;text-align:right}#footer p{margin:0 0 0 1em;display:inline-block}#footer p:last-child{margin-right:30px}h1,h2,h3,h4,h5{font-weight:300}h1{font-size:2.5em;line-height:1.1em}h2{font-size:1.75em;margin:1em 0 .50em 0}h3{font-size:1.4em;margin:25px 0 10px 0}h4{margin:0;font-size:105%}a{color:#058;text-decoration:none;transition:color .3s ease-in-out}a:hover{color:#e82}.title code{font-weight:bold}h2[id^="header-"]{margin-top:2em}.ident{color:#900}pre code{background:#f8f8f8;font-size:.8em;line-height:1.4em}code{background:#f2f2f1;padding:1px 4px;overflow-wrap:break-word}h1 code{background:transparent}pre{background:#f8f8f8;border:0;border-top:1px solid #ccc;border-bottom:1px solid #ccc;margin:1em 0;padding:1ex}#http-server-module-list{display:flex;flex-flow:column}#http-server-module-list div{display:flex}#http-server-module-list dt{min-width:10%}#http-server-module-list p{margin-top:0}.toc ul,#index{list-style-type:none;margin:0;padding:0}#index code{background:transparent}#index h3{border-bottom:1px solid #ddd}#index ul{padding:0}#index h4{font-weight:bold}#index h4 + ul{margin-bottom:.6em}@media (min-width:200ex){#index .two-column{column-count:2}}@media (min-width:300ex){#index .two-column{column-count:3}}dl{margin-bottom:2em}dl dl:last-child{margin-bottom:4em}dd{margin:0 0 1em 3em}#header-classes + dl > dd{margin-bottom:3em}dd dd{margin-left:2em}dd p{margin:10px 0}.name{background:#eee;font-weight:bold;font-size:.85em;padding:5px 10px;display:inline-block;min-width:40%}.name:hover{background:#e0e0e0}.name > span:first-child{white-space:nowrap}.name.class > span:nth-child(2){margin-left:.4em}.inherited{color:#999;border-left:5px solid #eee;padding-left:1em}.inheritance em{font-style:normal;font-weight:bold}.desc h2{font-weight:400;font-size:1.25em}.desc h3{font-size:1em}.desc dt code{background:inherit}.source summary,.git-link-div{color:#666;text-align:right;font-weight:400;font-size:.8em;text-transform:uppercase}.source summary > *{white-space:nowrap;cursor:pointer}.git-link{color:inherit;margin-left:1em}.source pre{max-height:500px;overflow:auto;margin:0}.source pre code{font-size:12px;overflow:visible}.hlist{list-style:none}.hlist li{display:inline}.hlist li:after{content:',\2002'}.hlist li:last-child:after{content:none}.hlist .hlist{display:inline;padding-left:1em}img{max-width:100%}.admonition{padding:.1em .5em;margin-bottom:1em}.admonition-title{font-weight:bold}.admonition.note,.admonition.info,.admonition.important{background:#aef}.admonition.todo,.admonition.versionadded,.admonition.tip,.admonition.hint{background:#dfd}.admonition.warning,.admonition.versionchanged,.admonition.deprecated{background:#fd4}.admonition.error,.admonition.danger,.admonition.caution{background:lightpink}</style>
-<style media="screen and (min-width: 700px)">@media screen and (min-width:700px){#sidebar{width:30%}#content{width:70%;max-width:100ch;padding:3em 4em;border-left:1px solid #ddd}pre code{font-size:1em}.item .name{font-size:1em}main{display:flex;flex-direction:row-reverse;justify-content:flex-end}.toc ul ul,#index ul{padding-left:1.5em}.toc > ul > li{margin-top:.5em}}</style>
-<style media="print">@media print{#sidebar h1{page-break-before:always}.source{display:none}}@media print{*{background:transparent !important;color:#000 !important;box-shadow:none !important;text-shadow:none !important}a[href]:after{content:" (" attr(href) ")";font-size:90%}a[href][title]:after{content:none}abbr[title]:after{content:" (" attr(title) ")"}.ir a:after,a[href^="javascript:"]:after,a[href^="#"]:after{content:""}pre,blockquote{border:1px solid #999;page-break-inside:avoid}thead{display:table-header-group}tr,img{page-break-inside:avoid}img{max-width:100% !important}@page{margin:0.5cm}p,h2,h3{orphans:3;widows:3}h1,h2,h3,h4,h5,h6{page-break-after:avoid}}</style>
+    <meta charset="utf-8">
+    <meta name="viewport" content="width=device-width, initial-scale=1, minimum-scale=1" />
+    <meta name="generator" content="pdoc 0.7.5" />
+    <title>neurochat.nc_control API documentation</title>
+    <meta name="description" content="This module implements NeuroChaT Class for the NeuroChaT software …" />
+    <link href='https://cdnjs.cloudflare.com/ajax/libs/normalize/8.0.0/normalize.min.css' rel='stylesheet'>
+    <link href='https://cdnjs.cloudflare.com/ajax/libs/10up-sanitize.css/8.0.0/sanitize.min.css' rel='stylesheet'>
+    <link href="https://cdnjs.cloudflare.com/ajax/libs/highlight.js/9.12.0/styles/github.min.css" rel="stylesheet">
+    <style>
+        .flex {
+            display: flex !important
+        }
+
+        body {
+            line-height: 1.5em
+        }
+
+        #content {
+            padding: 20px
+        }
+
+        #sidebar {
+            padding: 30px;
+            overflow: hidden
+        }
+
+        .http-server-breadcrumbs {
+            font-size: 130%;
+            margin: 0 0 15px 0
+        }
+
+        #footer {
+            font-size: .75em;
+            padding: 5px 30px;
+            border-top: 1px solid #ddd;
+            text-align: right
+        }
+
+        #footer p {
+            margin: 0 0 0 1em;
+            display: inline-block
+        }
+
+        #footer p:last-child {
+            margin-right: 30px
+        }
+
+        h1,
+        h2,
+        h3,
+        h4,
+        h5 {
+            font-weight: 300
+        }
+
+        h1 {
+            font-size: 2.5em;
+            line-height: 1.1em
+        }
+
+        h2 {
+            font-size: 1.75em;
+            margin: 1em 0 .50em 0
+        }
+
+        h3 {
+            font-size: 1.4em;
+            margin: 25px 0 10px 0
+        }
+
+        h4 {
+            margin: 0;
+            font-size: 105%
+        }
+
+        a {
+            color: #058;
+            text-decoration: none;
+            transition: color .3s ease-in-out
+        }
+
+        a:hover {
+            color: #e82
+        }
+
+        .title code {
+            font-weight: bold
+        }
+
+        h2[id^="header-"] {
+            margin-top: 2em
+        }
+
+        .ident {
+            color: #900
+        }
+
+        pre code {
+            background: #f8f8f8;
+            font-size: .8em;
+            line-height: 1.4em
+        }
+
+        code {
+            background: #f2f2f1;
+            padding: 1px 4px;
+            overflow-wrap: break-word
+        }
+
+        h1 code {
+            background: transparent
+        }
+
+        pre {
+            background: #f8f8f8;
+            border: 0;
+            border-top: 1px solid #ccc;
+            border-bottom: 1px solid #ccc;
+            margin: 1em 0;
+            padding: 1ex
+        }
+
+        #http-server-module-list {
+            display: flex;
+            flex-flow: column
+        }
+
+        #http-server-module-list div {
+            display: flex
+        }
+
+        #http-server-module-list dt {
+            min-width: 10%
+        }
+
+        #http-server-module-list p {
+            margin-top: 0
+        }
+
+        .toc ul,
+        #index {
+            list-style-type: none;
+            margin: 0;
+            padding: 0
+        }
+
+        #index code {
+            background: transparent
+        }
+
+        #index h3 {
+            border-bottom: 1px solid #ddd
+        }
+
+        #index ul {
+            padding: 0
+        }
+
+        #index h4 {
+            font-weight: bold
+        }
+
+        #index h4+ul {
+            margin-bottom: .6em
+        }
+
+        @media (min-width:200ex) {
+            #index .two-column {
+                column-count: 2
+            }
+        }
+
+        @media (min-width:300ex) {
+            #index .two-column {
+                column-count: 3
+            }
+        }
+
+        dl {
+            margin-bottom: 2em
+        }
+
+        dl dl:last-child {
+            margin-bottom: 4em
+        }
+
+        dd {
+            margin: 0 0 1em 3em
+        }
+
+        #header-classes+dl>dd {
+            margin-bottom: 3em
+        }
+
+        dd dd {
+            margin-left: 2em
+        }
+
+        dd p {
+            margin: 10px 0
+        }
+
+        .name {
+            background: #eee;
+            font-weight: bold;
+            font-size: .85em;
+            padding: 5px 10px;
+            display: inline-block;
+            min-width: 40%
+        }
+
+        .name:hover {
+            background: #e0e0e0
+        }
+
+        .name>span:first-child {
+            white-space: nowrap
+        }
+
+        .name.class>span:nth-child(2) {
+            margin-left: .4em
+        }
+
+        .inherited {
+            color: #999;
+            border-left: 5px solid #eee;
+            padding-left: 1em
+        }
+
+        .inheritance em {
+            font-style: normal;
+            font-weight: bold
+        }
+
+        .desc h2 {
+            font-weight: 400;
+            font-size: 1.25em
+        }
+
+        .desc h3 {
+            font-size: 1em
+        }
+
+        .desc dt code {
+            background: inherit
+        }
+
+        .source summary,
+        .git-link-div {
+            color: #666;
+            text-align: right;
+            font-weight: 400;
+            font-size: .8em;
+            text-transform: uppercase
+        }
+
+        .source summary>* {
+            white-space: nowrap;
+            cursor: pointer
+        }
+
+        .git-link {
+            color: inherit;
+            margin-left: 1em
+        }
+
+        .source pre {
+            max-height: 500px;
+            overflow: auto;
+            margin: 0
+        }
+
+        .source pre code {
+            font-size: 12px;
+            overflow: visible
+        }
+
+        .hlist {
+            list-style: none
+        }
+
+        .hlist li {
+            display: inline
+        }
+
+        .hlist li:after {
+            content: ',\2002'
+        }
+
+        .hlist li:last-child:after {
+            content: none
+        }
+
+        .hlist .hlist {
+            display: inline;
+            padding-left: 1em
+        }
+
+        img {
+            max-width: 100%
+        }
+
+        .admonition {
+            padding: .1em .5em;
+            margin-bottom: 1em
+        }
+
+        .admonition-title {
+            font-weight: bold
+        }
+
+        .admonition.note,
+        .admonition.info,
+        .admonition.important {
+            background: #aef
+        }
+
+        .admonition.todo,
+        .admonition.versionadded,
+        .admonition.tip,
+        .admonition.hint {
+            background: #dfd
+        }
+
+        .admonition.warning,
+        .admonition.versionchanged,
+        .admonition.deprecated {
+            background: #fd4
+        }
+
+        .admonition.error,
+        .admonition.danger,
+        .admonition.caution {
+            background: lightpink
+        }
+    </style>
+    <style media="screen and (min-width: 700px)">
+        @media screen and (min-width:700px) {
+            #sidebar {
+                width: 30%
+            }
+
+            #content {
+                width: 70%;
+                max-width: 100ch;
+                padding: 3em 4em;
+                border-left: 1px solid #ddd
+            }
+
+            pre code {
+                font-size: 1em
+            }
+
+            .item .name {
+                font-size: 1em
+            }
+
+            main {
+                display: flex;
+                flex-direction: row-reverse;
+                justify-content: flex-end
+            }
+
+            .toc ul ul,
+            #index ul {
+                padding-left: 1.5em
+            }
+
+            .toc>ul>li {
+                margin-top: .5em
+            }
+        }
+    </style>
+    <style media="print">
+        @media print {
+            #sidebar h1 {
+                page-break-before: always
+            }
+
+            .source {
+                display: none
+            }
+        }
+
+        @media print {
+            * {
+                background: transparent !important;
+                color: #000 !important;
+                box-shadow: none !important;
+                text-shadow: none !important
+            }
+
+            a[href]:after {
+                content: " ("attr(href) ")";
+                font-size: 90%
+            }
+
+            a[href][title]:after {
+                content: none
+            }
+
+            abbr[title]:after {
+                content: " ("attr(title) ")"
+            }
+
+            .ir a:after,
+            a[href^="javascript:"]:after,
+            a[href^="#"]:after {
+                content: ""
+            }
+
+            pre,
+            blockquote {
+                border: 1px solid #999;
+                page-break-inside: avoid
+            }
+
+            thead {
+                display: table-header-group
+            }
+
+            tr,
+            img {
+                page-break-inside: avoid
+            }
+
+            img {
+                max-width: 100% !important
+            }
+
+            @page {
+                margin: 0.5cm
+            }
+
+            p,
+            h2,
+            h3 {
+                orphans: 3;
+                widows: 3
+            }
+
+            h1,
+            h2,
+            h3,
+            h4,
+            h5,
+            h6 {
+                page-break-after: avoid
+            }
+        }
+    </style>
 </head>
+
 <body>
-<main>
-<article id="content">
-<header>
-<h1 class="title">Module <code>neurochat.nc_control</code></h1>
-</header>
-<section id="section-intro">
-<p>This module implements NeuroChaT Class for the NeuroChaT software</p>
-<p>@author: Md Nurul Islam; islammn at tcd dot ie</p>
-<details class="source">
-<summary>
-<span>Expand source code</span>
-</summary>
-<pre><code class="python"># -*- coding: utf-8 -*-
+    <main>
+        <article id="content">
+            <header>
+                <h1 class="title">Module <code>neurochat.nc_control</code></h1>
+            </header>
+            <section id="section-intro">
+                <p>This module implements NeuroChaT Class for the NeuroChaT software</p>
+                <p>@author: Md Nurul Islam; islammn at tcd dot ie</p>
+                <details class="source">
+                    <summary>
+                        <span>Expand source code</span>
+                    </summary>
+                    <pre><code class="python"># -*- coding: utf-8 -*-
 &#34;&#34;&#34;
 This module implements NeuroChaT Class for the NeuroChaT software
 
@@ -1517,46 +1959,44 @@
         except Exception as ex:
             log_exception(ex, &#34;In walking a directory for place cell summaries&#34;)
         return </code></pre>
-</details>
-</section>
-<section>
-</section>
-<section>
-</section>
-<section>
-</section>
-<section>
-<h2 class="section-title" id="header-classes">Classes</h2>
-<dl>
-<dt id="neurochat.nc_control.NeuroChaT"><code class="flex name class">
+                </details>
+            </section>
+            <section>
+            </section>
+            <section>
+            </section>
+            <section>
+            </section>
+            <section>
+                <h2 class="section-title" id="header-classes">Classes</h2>
+                <dl>
+                    <dt id="neurochat.nc_control.NeuroChaT"><code class="flex name class">
 <span>class <span class="ident">NeuroChaT</span></span>
-<<<<<<< HEAD
-<span>(</span><span>config=<neurochat.nc_config.Configuration object at 0x000002E25E4DAFC8>, data=<neurochat.nc_data.NData object at 0x000002E25E4DA3C8>, parent=None)</span>
-=======
 <span>(</span><span>config=&lt;neurochat.nc_config.Configuration object&gt;, data=&lt;neurochat.nc_data.NData object&gt;, parent=None)</span>
->>>>>>> b56d2c01
 </code></dt>
-<dd>
-<section class="desc"><p>The NeuroChaT object is the controller object in NeuroChaT and works as the
-backend to the NeuroChaT graphical user interface. It reads data, parameter
-and analysis specifications from the Configuration class and executes accordingly.
-It also interafces the GUI to the rest of the NeuroChaT elements.</p>
-<h2 id="attributes">Attributes</h2>
-<dl>
-<dt><strong><code>ndata</code></strong> :&ensp;<code>NData</code></dt>
-<dd>NData oject</dd>
-<dt><strong><code>config</code></strong> :&ensp;<code>Configuration</code></dt>
-<dd>Configuration object</dd>
-<dt><strong><code>log</code></strong> :&ensp;<code>NLog</code></dt>
-<dd>Central logger object</dd>
-<dt><strong><code>hdf</code></strong> :&ensp;<code>Nhdf</code></dt>
-<dd>A Nhdf object</dd>
-</dl></section>
-<details class="source">
-<summary>
-<span>Expand source code</span>
-</summary>
-<pre><code class="python">class NeuroChaT(QtCore.QThread):
+                    <dd>
+                        <section class="desc">
+                            <p>The NeuroChaT object is the controller object in NeuroChaT and works as the
+                                backend to the NeuroChaT graphical user interface. It reads data, parameter
+                                and analysis specifications from the Configuration class and executes accordingly.
+                                It also interafces the GUI to the rest of the NeuroChaT elements.</p>
+                            <h2 id="attributes">Attributes</h2>
+                            <dl>
+                                <dt><strong><code>ndata</code></strong> :&ensp;<code>NData</code></dt>
+                                <dd>NData oject</dd>
+                                <dt><strong><code>config</code></strong> :&ensp;<code>Configuration</code></dt>
+                                <dd>Configuration object</dd>
+                                <dt><strong><code>log</code></strong> :&ensp;<code>NLog</code></dt>
+                                <dd>Central logger object</dd>
+                                <dt><strong><code>hdf</code></strong> :&ensp;<code>Nhdf</code></dt>
+                                <dd>A Nhdf object</dd>
+                            </dl>
+                        </section>
+                        <details class="source">
+                            <summary>
+                                <span>Expand source code</span>
+                            </summary>
+                            <pre><code class="python">class NeuroChaT(QtCore.QThread):
     &#34;&#34;&#34;
     The NeuroChaT object is the controller object in NeuroChaT and works as the
     backend to the NeuroChaT graphical user interface. It reads data, parameter
@@ -3015,37 +3455,40 @@
         except Exception as ex:
             log_exception(ex, &#34;In walking a directory for place cell summaries&#34;)
         return </code></pre>
-</details>
-<h3>Ancestors</h3>
-<ul class="hlist">
-<li>PyQt5.QtCore.QThread</li>
-<li>PyQt5.QtCore.QObject</li>
-<li>sip.wrapper</li>
-<li>sip.simplewrapper</li>
-</ul>
-<h3>Methods</h3>
-<dl>
-<dt id="neurochat.nc_control.NeuroChaT.angle_calculation"><code class="name flex">
+                        </details>
+                        <h3>Ancestors</h3>
+                        <ul class="hlist">
+                            <li>PyQt5.QtCore.QThread</li>
+                            <li>PyQt5.QtCore.QObject</li>
+                            <li>sip.wrapper</li>
+                            <li>sip.simplewrapper</li>
+                        </ul>
+                        <h3>Methods</h3>
+                        <dl>
+                            <dt id="neurochat.nc_control.NeuroChaT.angle_calculation"><code class="name flex">
 <span>def <span class="ident">angle_calculation</span></span>(<span>self, excel_file=None, should_plot=True)</span>
 </code></dt>
-<dd>
-<section class="desc"><p>Takes a list of unit specifications and finds the angle between the place field centroids
-The results of the analysis are written back to the input Excel file.</p>
-<h2 id="parameters">Parameters</h2>
-<dl>
-<dt><strong><code>excel_file</code></strong> :&ensp;<code>str</code></dt>
-<dd>Name of the excel file that contains data specifications</dd>
-</dl>
-<h2 id="returns">Returns</h2>
-<dl>
-<dt><code>None</code></dt>
-<dd>&nbsp;</dd>
-</dl></section>
-<details class="source">
-<summary>
-<span>Expand source code</span>
-</summary>
-<pre><code class="python">def angle_calculation(self, excel_file=None, should_plot=True):
+                            <dd>
+                                <section class="desc">
+                                    <p>Takes a list of unit specifications and finds the angle between the place field
+                                        centroids
+                                        The results of the analysis are written back to the input Excel file.</p>
+                                    <h2 id="parameters">Parameters</h2>
+                                    <dl>
+                                        <dt><strong><code>excel_file</code></strong> :&ensp;<code>str</code></dt>
+                                        <dd>Name of the excel file that contains data specifications</dd>
+                                    </dl>
+                                    <h2 id="returns">Returns</h2>
+                                    <dl>
+                                        <dt><code>None</code></dt>
+                                        <dd>&nbsp;</dd>
+                                    </dl>
+                                </section>
+                                <details class="source">
+                                    <summary>
+                                        <span>Expand source code</span>
+                                    </summary>
+                                    <pre><code class="python">def angle_calculation(self, excel_file=None, should_plot=True):
     &#34;&#34;&#34;
     Takes a list of unit specifications and finds the angle between the place field centroids
     The results of the analysis are written back to the input Excel file.
@@ -3136,28 +3579,30 @@
             + &#34; {}&#34;.format(output_file))
 
     logging.info(&#39;Angle calculation completed! Value was {}&#39;.format(angle))</code></pre>
-</details>
-</dd>
-<dt id="neurochat.nc_control.NeuroChaT.close_fig"><code class="name flex">
+                                </details>
+                            </dd>
+                            <dt id="neurochat.nc_control.NeuroChaT.close_fig"><code class="name flex">
 <span>def <span class="ident">close_fig</span></span>(<span>self, fig)</span>
 </code></dt>
-<dd>
-<section class="desc"><p>Closes a matplotlib.fiure.Figure() object after saving it to the output PDF.
-A a tuple or list of such figures are provided, each of them saved and closed
-accordingly.</p>
-<h2 id="parameters">Parameters</h2>
-<p>fig
-matplotlib.fiure.Figure() or a list or tuple of them.</p>
-<h2 id="returns">Returns</h2>
-<dl>
-<dt><code>None</code></dt>
-<dd>&nbsp;</dd>
-</dl></section>
-<details class="source">
-<summary>
-<span>Expand source code</span>
-</summary>
-<pre><code class="python">def close_fig(self, fig):
+                            <dd>
+                                <section class="desc">
+                                    <p>Closes a matplotlib.fiure.Figure() object after saving it to the output PDF.
+                                        A a tuple or list of such figures are provided, each of them saved and closed
+                                        accordingly.</p>
+                                    <h2 id="parameters">Parameters</h2>
+                                    <p>fig
+                                        matplotlib.fiure.Figure() or a list or tuple of them.</p>
+                                    <h2 id="returns">Returns</h2>
+                                    <dl>
+                                        <dt><code>None</code></dt>
+                                        <dd>&nbsp;</dd>
+                                    </dl>
+                                </section>
+                                <details class="source">
+                                    <summary>
+                                        <span>Expand source code</span>
+                                    </summary>
+                                    <pre><code class="python">def close_fig(self, fig):
     &#34;&#34;&#34;
     Closes a matplotlib.fiure.Figure() object after saving it to the output PDF.
     A a tuple or list of such figures are provided, each of them saved and closed
@@ -3194,28 +3639,30 @@
         plt.close(fig)
     else:
         logging.error(&#39;Invalid matplotlib.figure instance&#39;)</code></pre>
-</details>
-</dd>
-<dt id="neurochat.nc_control.NeuroChaT.close_hdf_file"><code class="name flex">
+                                </details>
+                            </dd>
+                            <dt id="neurochat.nc_control.NeuroChaT.close_hdf_file"><code class="name flex">
 <span>def <span class="ident">close_hdf_file</span></span>(<span>self)</span>
 </code></dt>
-<dd>
-<section class="desc"><p>Closes the HDF5 file object.</p>
-<h2 id="parameters">Parameters</h2>
-<dl>
-<dt><strong><code>None</code></strong></dt>
-<dd>&nbsp;</dd>
-</dl>
-<h2 id="returns">Returns</h2>
-<dl>
-<dt><code>None</code></dt>
-<dd>&nbsp;</dd>
-</dl></section>
-<details class="source">
-<summary>
-<span>Expand source code</span>
-</summary>
-<pre><code class="python">def close_hdf_file(self):
+                            <dd>
+                                <section class="desc">
+                                    <p>Closes the HDF5 file object.</p>
+                                    <h2 id="parameters">Parameters</h2>
+                                    <dl>
+                                        <dt><strong><code>None</code></strong></dt>
+                                        <dd>&nbsp;</dd>
+                                    </dl>
+                                    <h2 id="returns">Returns</h2>
+                                    <dl>
+                                        <dt><code>None</code></dt>
+                                        <dd>&nbsp;</dd>
+                                    </dl>
+                                </section>
+                                <details class="source">
+                                    <summary>
+                                        <span>Expand source code</span>
+                                    </summary>
+                                    <pre><code class="python">def close_hdf_file(self):
     &#34;&#34;&#34;
     Closes the HDF5 file object.
     
@@ -3230,28 +3677,30 @@
     &#34;&#34;&#34;
     
     self.hdf.close()</code></pre>
-</details>
-</dd>
-<dt id="neurochat.nc_control.NeuroChaT.close_pdf"><code class="name flex">
+                                </details>
+                            </dd>
+                            <dt id="neurochat.nc_control.NeuroChaT.close_pdf"><code class="name flex">
 <span>def <span class="ident">close_pdf</span></span>(<span>self)</span>
 </code></dt>
-<dd>
-<section class="desc"><p>closes the PDF file object.</p>
-<h2 id="parameters">Parameters</h2>
-<dl>
-<dt><strong><code>None</code></strong></dt>
-<dd>&nbsp;</dd>
-</dl>
-<h2 id="returns">Returns</h2>
-<dl>
-<dt><code>None</code></dt>
-<dd>&nbsp;</dd>
-</dl></section>
-<details class="source">
-<summary>
-<span>Expand source code</span>
-</summary>
-<pre><code class="python">def close_pdf(self):
+                            <dd>
+                                <section class="desc">
+                                    <p>closes the PDF file object.</p>
+                                    <h2 id="parameters">Parameters</h2>
+                                    <dl>
+                                        <dt><strong><code>None</code></strong></dt>
+                                        <dd>&nbsp;</dd>
+                                    </dl>
+                                    <h2 id="returns">Returns</h2>
+                                    <dl>
+                                        <dt><code>None</code></dt>
+                                        <dd>&nbsp;</dd>
+                                    </dl>
+                                </section>
+                                <details class="source">
+                                    <summary>
+                                        <span>Expand source code</span>
+                                    </summary>
+                                    <pre><code class="python">def close_pdf(self):
     &#34;&#34;&#34;
     closes the PDF file object.
     
@@ -3270,29 +3719,31 @@
         logging.info(&#39;Output graphics saved to &#39;+ self._pdf_file)
     else:
         logging.warning(&#39;No PDF file for graphic output!&#39;)</code></pre>
-</details>
-</dd>
-<dt id="neurochat.nc_control.NeuroChaT.cluster_evaluate"><code class="name flex">
+                                </details>
+                            </dd>
+                            <dt id="neurochat.nc_control.NeuroChaT.cluster_evaluate"><code class="name flex">
 <span>def <span class="ident">cluster_evaluate</span></span>(<span>self, excel_file=None)</span>
 </code></dt>
-<dd>
-<section class="desc"><p>Takes a list of unit specifications and evaluates the quality of the clustering.
-The results of the analysis are written back to the input Excel file.</p>
-<h2 id="parameters">Parameters</h2>
-<dl>
-<dt><strong><code>excel_file</code></strong> :&ensp;<code>str</code></dt>
-<dd>Name of the excel file that contains data specifications</dd>
-</dl>
-<h2 id="returns">Returns</h2>
-<dl>
-<dt><code>None</code></dt>
-<dd>&nbsp;</dd>
-</dl></section>
-<details class="source">
-<summary>
-<span>Expand source code</span>
-</summary>
-<pre><code class="python">def cluster_evaluate(self, excel_file=None):
+                            <dd>
+                                <section class="desc">
+                                    <p>Takes a list of unit specifications and evaluates the quality of the clustering.
+                                        The results of the analysis are written back to the input Excel file.</p>
+                                    <h2 id="parameters">Parameters</h2>
+                                    <dl>
+                                        <dt><strong><code>excel_file</code></strong> :&ensp;<code>str</code></dt>
+                                        <dd>Name of the excel file that contains data specifications</dd>
+                                    </dl>
+                                    <h2 id="returns">Returns</h2>
+                                    <dl>
+                                        <dt><code>None</code></dt>
+                                        <dd>&nbsp;</dd>
+                                    </dl>
+                                </section>
+                                <details class="source">
+                                    <summary>
+                                        <span>Expand source code</span>
+                                    </summary>
+                                    <pre><code class="python">def cluster_evaluate(self, excel_file=None):
     &#34;&#34;&#34;
     Takes a list of unit specifications and evaluates the quality of the clustering.
     The results of the analysis are written back to the input Excel file.
@@ -3343,29 +3794,31 @@
         logging.info(&#39;Cluster evaluation completed!&#39;)
     else:
         logging.error(&#39;Excel  file does not exist!&#39;)</code></pre>
-</details>
-</dd>
-<dt id="neurochat.nc_control.NeuroChaT.cluster_similarity"><code class="name flex">
+                                </details>
+                            </dd>
+                            <dt id="neurochat.nc_control.NeuroChaT.cluster_similarity"><code class="name flex">
 <span>def <span class="ident">cluster_similarity</span></span>(<span>self, excel_file=None)</span>
 </code></dt>
-<dd>
-<section class="desc"><p>Takes a list of specifications for pairwise comparison of units. The results
-are written back to the input Excel file.</p>
-<h2 id="parameters">Parameters</h2>
-<dl>
-<dt><strong><code>excel_file</code></strong> :&ensp;<code>str</code></dt>
-<dd>Name of the excel file that contains unit specifications</dd>
-</dl>
-<h2 id="returns">Returns</h2>
-<dl>
-<dt><code>None</code></dt>
-<dd>&nbsp;</dd>
-</dl></section>
-<details class="source">
-<summary>
-<span>Expand source code</span>
-</summary>
-<pre><code class="python">def cluster_similarity(self, excel_file=None):
+                            <dd>
+                                <section class="desc">
+                                    <p>Takes a list of specifications for pairwise comparison of units. The results
+                                        are written back to the input Excel file.</p>
+                                    <h2 id="parameters">Parameters</h2>
+                                    <dl>
+                                        <dt><strong><code>excel_file</code></strong> :&ensp;<code>str</code></dt>
+                                        <dd>Name of the excel file that contains unit specifications</dd>
+                                    </dl>
+                                    <h2 id="returns">Returns</h2>
+                                    <dl>
+                                        <dt><code>None</code></dt>
+                                        <dd>&nbsp;</dd>
+                                    </dl>
+                                </section>
+                                <details class="source">
+                                    <summary>
+                                        <span>Expand source code</span>
+                                    </summary>
+                                    <pre><code class="python">def cluster_similarity(self, excel_file=None):
     &#34;&#34;&#34;
     Takes a list of specifications for pairwise comparison of units. The results
     are written back to the input Excel file.
@@ -3424,29 +3877,32 @@
         logging.info(&#39;Cluster similarity analysis completed!&#39;)
     else:
         logging.error(&#39;Excel  file does not exist!&#39;)</code></pre>
-</details>
-</dd>
-<dt id="neurochat.nc_control.NeuroChaT.convert_to_nwb"><code class="name flex">
+                                </details>
+                            </dd>
+                            <dt id="neurochat.nc_control.NeuroChaT.convert_to_nwb"><code class="name flex">
 <span>def <span class="ident">convert_to_nwb</span></span>(<span>self, excel_file=None)</span>
 </code></dt>
-<dd>
-<section class="desc"><p>Takes a list of datasets in Excel file and converts them into NWB file format. This
-method currently supports Axona and Neuralynx data formats.</p>
-<h2 id="parameters">Parameters</h2>
-<dl>
-<dt><strong><code>excel_file</code></strong> :&ensp;<code>str</code></dt>
-<dd>Name of the excel file that contains data specifications</dd>
-</dl>
-<h2 id="returns">Returns</h2>
-<dl>
-<dt><code>None</code></dt>
-<dd>&nbsp;</dd>
-</dl></section>
-<details class="source">
-<summary>
-<span>Expand source code</span>
-</summary>
-<pre><code class="python">def convert_to_nwb(self, excel_file=None):
+                            <dd>
+                                <section class="desc">
+                                    <p>Takes a list of datasets in Excel file and converts them into NWB file format.
+                                        This
+                                        method currently supports Axona and Neuralynx data formats.</p>
+                                    <h2 id="parameters">Parameters</h2>
+                                    <dl>
+                                        <dt><strong><code>excel_file</code></strong> :&ensp;<code>str</code></dt>
+                                        <dd>Name of the excel file that contains data specifications</dd>
+                                    </dl>
+                                    <h2 id="returns">Returns</h2>
+                                    <dl>
+                                        <dt><code>None</code></dt>
+                                        <dd>&nbsp;</dd>
+                                    </dl>
+                                </section>
+                                <details class="source">
+                                    <summary>
+                                        <span>Expand source code</span>
+                                    </summary>
+                                    <pre><code class="python">def convert_to_nwb(self, excel_file=None):
     &#34;&#34;&#34;
     Takes a list of datasets in Excel file and converts them into NWB file format. This 
     method currently supports Axona and Neuralynx data formats.
@@ -3506,30 +3962,32 @@
     name = &#39;NWB_list_&#39; + words[-1]
     export_info.to_excel(os.path.join(os.sep.join(words[:-1]), name))
     logging.info(&#39;Conversion process completed!&#39;)</code></pre>
-</details>
-</dd>
-<dt id="neurochat.nc_control.NeuroChaT.execute"><code class="name flex">
+                                </details>
+                            </dd>
+                            <dt id="neurochat.nc_control.NeuroChaT.execute"><code class="name flex">
 <span>def <span class="ident">execute</span></span>(<span>self, name=None)</span>
 </code></dt>
-<dd>
-<section class="desc"><p>Checks the selection of each analyses, and executes if they are selected.
-It also exports the plot data from individual analyses to the hdf file and
-figures to the graphics file that are set in the mode() method.</p>
-<h2 id="parameters">Parameters</h2>
-<dl>
-<dt><strong><code>name</code></strong> :&ensp;<code>str</code></dt>
-<dd>Name of the unit or the unique unit ID</dd>
-</dl>
-<h2 id="returns">Returns</h2>
-<dl>
-<dt><code>None</code></dt>
-<dd>&nbsp;</dd>
-</dl></section>
-<details class="source">
-<summary>
-<span>Expand source code</span>
-</summary>
-<pre><code class="python">def execute(self, name=None):
+                            <dd>
+                                <section class="desc">
+                                    <p>Checks the selection of each analyses, and executes if they are selected.
+                                        It also exports the plot data from individual analyses to the hdf file and
+                                        figures to the graphics file that are set in the mode() method.</p>
+                                    <h2 id="parameters">Parameters</h2>
+                                    <dl>
+                                        <dt><strong><code>name</code></strong> :&ensp;<code>str</code></dt>
+                                        <dd>Name of the unit or the unique unit ID</dd>
+                                    </dl>
+                                    <h2 id="returns">Returns</h2>
+                                    <dl>
+                                        <dt><code>None</code></dt>
+                                        <dd>&nbsp;</dd>
+                                    </dl>
+                                </section>
+                                <details class="source">
+                                    <summary>
+                                        <span>Expand source code</span>
+                                    </summary>
+                                    <pre><code class="python">def execute(self, name=None):
     &#34;&#34;&#34;
     Checks the selection of each analyses, and executes if they are selected.
     It also exports the plot data from individual analyses to the hdf file and 
@@ -4057,28 +4515,30 @@
 
         if self.get_analysis(&#39;lfp_spike_causality&#39;):
             logging.warning(&#39;Unit-LFP analysis has not been implemented yet!&#39;)</code></pre>
-</details>
-</dd>
-<dt id="neurochat.nc_control.NeuroChaT.exist_hdf_path"><code class="name flex">
+                                </details>
+                            </dd>
+                            <dt id="neurochat.nc_control.NeuroChaT.exist_hdf_path"><code class="name flex">
 <span>def <span class="ident">exist_hdf_path</span></span>(<span>self, path='')</span>
 </code></dt>
-<dd>
-<section class="desc"><p>Check and returns if an HDF5 file path exists</p>
-<h2 id="parameters">Parameters</h2>
-<dl>
-<dt><strong><code>path</code></strong> :&ensp;<code>str</code></dt>
-<dd>path to HDF5 file group</dd>
-</dl>
-<h2 id="returns">Returns</h2>
-<dl>
-<dt><strong><code>exists</code></strong> :&ensp;<code>bool</code></dt>
-<dd>True if the path exists</dd>
-</dl></section>
-<details class="source">
-<summary>
-<span>Expand source code</span>
-</summary>
-<pre><code class="python">def exist_hdf_path(self, path=&#39;&#39;):
+                            <dd>
+                                <section class="desc">
+                                    <p>Check and returns if an HDF5 file path exists</p>
+                                    <h2 id="parameters">Parameters</h2>
+                                    <dl>
+                                        <dt><strong><code>path</code></strong> :&ensp;<code>str</code></dt>
+                                        <dd>path to HDF5 file group</dd>
+                                    </dl>
+                                    <h2 id="returns">Returns</h2>
+                                    <dl>
+                                        <dt><strong><code>exists</code></strong> :&ensp;<code>bool</code></dt>
+                                        <dd>True if the path exists</dd>
+                                    </dl>
+                                </section>
+                                <details class="source">
+                                    <summary>
+                                        <span>Expand source code</span>
+                                    </summary>
+                                    <pre><code class="python">def exist_hdf_path(self, path=&#39;&#39;):
     &#34;&#34;&#34;
     Check and returns if an HDF5 file path exists
     
@@ -4098,34 +4558,36 @@
     if path in self.hdf.f:
         exists = True
     return exists</code></pre>
-</details>
-</dd>
-<dt id="neurochat.nc_control.NeuroChaT.finished"><code class="name flex">
+                                </details>
+                            </dd>
+                            <dt id="neurochat.nc_control.NeuroChaT.finished"><code class="name flex">
 <span>def <span class="ident">finished</span></span>(<span>...)</span>
 </code></dt>
-<dd>
-<section class="desc"></section>
-</dd>
-<dt id="neurochat.nc_control.NeuroChaT.get_configuration"><code class="name flex">
+                            <dd>
+                                <section class="desc"></section>
+                            </dd>
+                            <dt id="neurochat.nc_control.NeuroChaT.get_configuration"><code class="name flex">
 <span>def <span class="ident">get_configuration</span></span>(<span>self)</span>
 </code></dt>
-<dd>
-<section class="desc"><p>Returns the Configuration() object from this class.</p>
-<h2 id="parameters">Parameters</h2>
-<dl>
-<dt><strong><code>None</code></strong></dt>
-<dd>&nbsp;</dd>
-</dl>
-<h2 id="returns">Returns</h2>
-<dl>
-<dt><code>Configuration</code></dt>
-<dd>NeuroChaT's config attribute</dd>
-</dl></section>
-<details class="source">
-<summary>
-<span>Expand source code</span>
-</summary>
-<pre><code class="python">def get_configuration(self):
+                            <dd>
+                                <section class="desc">
+                                    <p>Returns the Configuration() object from this class.</p>
+                                    <h2 id="parameters">Parameters</h2>
+                                    <dl>
+                                        <dt><strong><code>None</code></strong></dt>
+                                        <dd>&nbsp;</dd>
+                                    </dl>
+                                    <h2 id="returns">Returns</h2>
+                                    <dl>
+                                        <dt><code>Configuration</code></dt>
+                                        <dd>NeuroChaT's config attribute</dd>
+                                    </dl>
+                                </section>
+                                <details class="source">
+                                    <summary>
+                                        <span>Expand source code</span>
+                                    </summary>
+                                    <pre><code class="python">def get_configuration(self):
     &#34;&#34;&#34;
     Returns the Configuration() object from this class.
     
@@ -4141,28 +4603,30 @@
     &#34;&#34;&#34;
     
     return self.config</code></pre>
-</details>
-</dd>
-<dt id="neurochat.nc_control.NeuroChaT.get_hdf_groups"><code class="name flex">
+                                </details>
+                            </dd>
+                            <dt id="neurochat.nc_control.NeuroChaT.get_hdf_groups"><code class="name flex">
 <span>def <span class="ident">get_hdf_groups</span></span>(<span>self, path='')</span>
 </code></dt>
-<dd>
-<section class="desc"><p>Returns the names of groups or datasets in a path </p>
-<h2 id="parameters">Parameters</h2>
-<dl>
-<dt><strong><code>path</code></strong> :&ensp;<code>str</code></dt>
-<dd>path to HDF5 file group</dd>
-</dl>
-<h2 id="returns">Returns</h2>
-<dl>
-<dt><code>list</code></dt>
-<dd>Names of the groups or datasets in the path</dd>
-</dl></section>
-<details class="source">
-<summary>
-<span>Expand source code</span>
-</summary>
-<pre><code class="python">def get_hdf_groups(self, path=&#39;&#39;):
+                            <dd>
+                                <section class="desc">
+                                    <p>Returns the names of groups or datasets in a path </p>
+                                    <h2 id="parameters">Parameters</h2>
+                                    <dl>
+                                        <dt><strong><code>path</code></strong> :&ensp;<code>str</code></dt>
+                                        <dd>path to HDF5 file group</dd>
+                                    </dl>
+                                    <h2 id="returns">Returns</h2>
+                                    <dl>
+                                        <dt><code>list</code></dt>
+                                        <dd>Names of the groups or datasets in the path</dd>
+                                    </dl>
+                                </section>
+                                <details class="source">
+                                    <summary>
+                                        <span>Expand source code</span>
+                                    </summary>
+                                    <pre><code class="python">def get_hdf_groups(self, path=&#39;&#39;):
     &#34;&#34;&#34;
     Returns the names of groups or datasets in a path 
     
@@ -4179,28 +4643,30 @@
     &#34;&#34;&#34;
     
     return self.hdf.get_groups_in_path(path=path)</code></pre>
-</details>
-</dd>
-<dt id="neurochat.nc_control.NeuroChaT.get_neuro_data"><code class="name flex">
+                                </details>
+                            </dd>
+                            <dt id="neurochat.nc_control.NeuroChaT.get_neuro_data"><code class="name flex">
 <span>def <span class="ident">get_neuro_data</span></span>(<span>self)</span>
 </code></dt>
-<dd>
-<section class="desc"><p>Returns the NData() object from this class.</p>
-<h2 id="parameters">Parameters</h2>
-<dl>
-<dt><strong><code>None</code></strong></dt>
-<dd>&nbsp;</dd>
-</dl>
-<h2 id="returns">Returns</h2>
-<dl>
-<dt><code>NData</code></dt>
-<dd>NeuroChaT's ndata attribute</dd>
-</dl></section>
-<details class="source">
-<summary>
-<span>Expand source code</span>
-</summary>
-<pre><code class="python">def get_neuro_data(self):
+                            <dd>
+                                <section class="desc">
+                                    <p>Returns the NData() object from this class.</p>
+                                    <h2 id="parameters">Parameters</h2>
+                                    <dl>
+                                        <dt><strong><code>None</code></strong></dt>
+                                        <dd>&nbsp;</dd>
+                                    </dl>
+                                    <h2 id="returns">Returns</h2>
+                                    <dl>
+                                        <dt><code>NData</code></dt>
+                                        <dd>NeuroChaT's ndata attribute</dd>
+                                    </dl>
+                                </section>
+                                <details class="source">
+                                    <summary>
+                                        <span>Expand source code</span>
+                                    </summary>
+                                    <pre><code class="python">def get_neuro_data(self):
     &#34;&#34;&#34;
     Returns the NData() object from this class.
     
@@ -4215,30 +4681,34 @@
 
     &#34;&#34;&#34;
     return self.ndata</code></pre>
-</details>
-</dd>
-<dt id="neurochat.nc_control.NeuroChaT.get_output_files"><code class="name flex">
+                                </details>
+                            </dd>
+                            <dt id="neurochat.nc_control.NeuroChaT.get_output_files"><code class="name flex">
 <span>def <span class="ident">get_output_files</span></span>(<span>self)</span>
 </code></dt>
-<dd>
-<section class="desc"><p>Returns a DataFrame of output graphic files and HDF5 files after the completion of the analysis.
-Index are the unit IDs of the analysed units.</p>
-<h2 id="parameters">Parameters</h2>
-<dl>
-<dt><strong><code>None</code></strong></dt>
-<dd>&nbsp;</dd>
-</dl>
-<h2 id="returns">Returns</h2>
-<dl>
-<dt><strong><code>op_files</code></strong> :&ensp;<code>pandas.DataFrame</code></dt>
-<dd>Column 1 contains the name of the output graphic files. Column 2 gives the
-the name of the NWB files</dd>
-</dl></section>
-<details class="source">
-<summary>
-<span>Expand source code</span>
-</summary>
-<pre><code class="python">def get_output_files(self):
+                            <dd>
+                                <section class="desc">
+                                    <p>Returns a DataFrame of output graphic files and HDF5 files after the completion
+                                        of the analysis.
+                                        Index are the unit IDs of the analysed units.</p>
+                                    <h2 id="parameters">Parameters</h2>
+                                    <dl>
+                                        <dt><strong><code>None</code></strong></dt>
+                                        <dd>&nbsp;</dd>
+                                    </dl>
+                                    <h2 id="returns">Returns</h2>
+                                    <dl>
+                                        <dt><strong><code>op_files</code></strong> :&ensp;<code>pandas.DataFrame</code>
+                                        </dt>
+                                        <dd>Column 1 contains the name of the output graphic files. Column 2 gives the
+                                            the name of the NWB files</dd>
+                                    </dl>
+                                </section>
+                                <details class="source">
+                                    <summary>
+                                        <span>Expand source code</span>
+                                    </summary>
+                                    <pre><code class="python">def get_output_files(self):
     &#34;&#34;&#34;
     Returns a DataFrame of output graphic files and HDF5 files after the completion of the analysis.
     Index are the unit IDs of the analysed units.
@@ -4262,28 +4732,30 @@
     op_files = op_files[[&#39;Graphics Files&#39;, &#39;NWB Files&#39;]]
 
     return op_files</code></pre>
-</details>
-</dd>
-<dt id="neurochat.nc_control.NeuroChaT.get_results"><code class="name flex">
+                                </details>
+                            </dd>
+                            <dt id="neurochat.nc_control.NeuroChaT.get_results"><code class="name flex">
 <span>def <span class="ident">get_results</span></span>(<span>self)</span>
 </code></dt>
-<dd>
-<section class="desc"><p>Returns the parametric results of the analyses.</p>
-<h2 id="parameters">Parameters</h2>
-<dl>
-<dt><strong><code>None</code></strong></dt>
-<dd>&nbsp;</dd>
-</dl>
-<h2 id="returns">Returns</h2>
-<dl>
-<dt><strong><code>results</code></strong> :&ensp;<code>OrderedDict</code></dt>
-<dd>Parametric results of the analysis</dd>
-</dl></section>
-<details class="source">
-<summary>
-<span>Expand source code</span>
-</summary>
-<pre><code class="python">def get_results(self):
+                            <dd>
+                                <section class="desc">
+                                    <p>Returns the parametric results of the analyses.</p>
+                                    <h2 id="parameters">Parameters</h2>
+                                    <dl>
+                                        <dt><strong><code>None</code></strong></dt>
+                                        <dd>&nbsp;</dd>
+                                    </dl>
+                                    <h2 id="returns">Returns</h2>
+                                    <dl>
+                                        <dt><strong><code>results</code></strong> :&ensp;<code>OrderedDict</code></dt>
+                                        <dd>Parametric results of the analysis</dd>
+                                    </dl>
+                                </section>
+                                <details class="source">
+                                    <summary>
+                                        <span>Expand source code</span>
+                                    </summary>
+                                    <pre><code class="python">def get_results(self):
     &#34;&#34;&#34;
     Returns the parametric results of the analyses.
     
@@ -4308,31 +4780,33 @@
             ex, &#34;Error in getting results&#34;)
     
     return results</code></pre>
-</details>
-</dd>
-<dt id="neurochat.nc_control.NeuroChaT.mode"><code class="name flex">
+                                </details>
+                            </dd>
+                            <dt id="neurochat.nc_control.NeuroChaT.mode"><code class="name flex">
 <span>def <span class="ident">mode</span></span>(<span>self)</span>
 </code></dt>
-<dd>
-<section class="desc"><p>Reads the specifications and analyzes data according to the mode that is set
-in the Configuration file. This is the principle method in NeuroChaT that
-sets the input and output data files and calls the execute() method for
-running the analyses after it sets the data and filenames to NData() object.</p>
-<h2 id="parameters">Parameters</h2>
-<dl>
-<dt><strong><code>None</code></strong></dt>
-<dd>&nbsp;</dd>
-</dl>
-<h2 id="returns">Returns</h2>
-<dl>
-<dt><code>None</code></dt>
-<dd>&nbsp;</dd>
-</dl></section>
-<details class="source">
-<summary>
-<span>Expand source code</span>
-</summary>
-<pre><code class="python">def mode(self):
+                            <dd>
+                                <section class="desc">
+                                    <p>Reads the specifications and analyzes data according to the mode that is set
+                                        in the Configuration file. This is the principle method in NeuroChaT that
+                                        sets the input and output data files and calls the execute() method for
+                                        running the analyses after it sets the data and filenames to NData() object.</p>
+                                    <h2 id="parameters">Parameters</h2>
+                                    <dl>
+                                        <dt><strong><code>None</code></strong></dt>
+                                        <dd>&nbsp;</dd>
+                                    </dl>
+                                    <h2 id="returns">Returns</h2>
+                                    <dl>
+                                        <dt><code>None</code></dt>
+                                        <dd>&nbsp;</dd>
+                                    </dl>
+                                </section>
+                                <details class="source">
+                                    <summary>
+                                        <span>Expand source code</span>
+                                    </summary>
+                                    <pre><code class="python">def mode(self):
     &#34;&#34;&#34;
     Reads the specifications and analyzes data according to the mode that is set
     in the Configuration file. This is the principle method in NeuroChaT that
@@ -4458,28 +4932,30 @@
     self.cellid = info[&#39;cellid&#39;]
     self.nwb_files = info[&#39;nwb&#39;]
     self.graphic_files = info[&#39;graphics&#39;]</code></pre>
-</details>
-</dd>
-<dt id="neurochat.nc_control.NeuroChaT.open_hdf_file"><code class="name flex">
+                                </details>
+                            </dd>
+                            <dt id="neurochat.nc_control.NeuroChaT.open_hdf_file"><code class="name flex">
 <span>def <span class="ident">open_hdf_file</span></span>(<span>self, filename=None)</span>
 </code></dt>
-<dd>
-<section class="desc"><p>Sets the filename and opens the file object for the HDF5 file.</p>
-<h2 id="parameters">Parameters</h2>
-<dl>
-<dt><strong><code>filename</code></strong> :&ensp;<code>str</code></dt>
-<dd>Filename of the HDF5 object</dd>
-</dl>
-<h2 id="returns">Returns</h2>
-<dl>
-<dt><code>None</code></dt>
-<dd>&nbsp;</dd>
-</dl></section>
-<details class="source">
-<summary>
-<span>Expand source code</span>
-</summary>
-<pre><code class="python">def open_hdf_file(self, filename=None):
+                            <dd>
+                                <section class="desc">
+                                    <p>Sets the filename and opens the file object for the HDF5 file.</p>
+                                    <h2 id="parameters">Parameters</h2>
+                                    <dl>
+                                        <dt><strong><code>filename</code></strong> :&ensp;<code>str</code></dt>
+                                        <dd>Filename of the HDF5 object</dd>
+                                    </dl>
+                                    <h2 id="returns">Returns</h2>
+                                    <dl>
+                                        <dt><code>None</code></dt>
+                                        <dd>&nbsp;</dd>
+                                    </dl>
+                                </section>
+                                <details class="source">
+                                    <summary>
+                                        <span>Expand source code</span>
+                                    </summary>
+                                    <pre><code class="python">def open_hdf_file(self, filename=None):
     &#34;&#34;&#34;
     Sets the filename and opens the file object for the HDF5 file.
     
@@ -4497,28 +4973,30 @@
         filename = self.config.get_nwb_file()
         
     self.hdf.set_filename(filename=filename)</code></pre>
-</details>
-</dd>
-<dt id="neurochat.nc_control.NeuroChaT.open_pdf"><code class="name flex">
+                                </details>
+                            </dd>
+                            <dt id="neurochat.nc_control.NeuroChaT.open_pdf"><code class="name flex">
 <span>def <span class="ident">open_pdf</span></span>(<span>self, filename=None)</span>
 </code></dt>
-<dd>
-<section class="desc"><p>Opens the PDF file object using PdfPages from matplotlib.backends.backend_pdf</p>
-<h2 id="parameters">Parameters</h2>
-<dl>
-<dt><strong><code>filename</code></strong> :&ensp;<code>str</code></dt>
-<dd>Filename of the PDF output</dd>
-</dl>
-<h2 id="returns">Returns</h2>
-<dl>
-<dt><code>None</code></dt>
-<dd>&nbsp;</dd>
-</dl></section>
-<details class="source">
-<summary>
-<span>Expand source code</span>
-</summary>
-<pre><code class="python">def open_pdf(self, filename=None):
+                            <dd>
+                                <section class="desc">
+                                    <p>Opens the PDF file object using PdfPages from matplotlib.backends.backend_pdf</p>
+                                    <h2 id="parameters">Parameters</h2>
+                                    <dl>
+                                        <dt><strong><code>filename</code></strong> :&ensp;<code>str</code></dt>
+                                        <dd>Filename of the PDF output</dd>
+                                    </dl>
+                                    <h2 id="returns">Returns</h2>
+                                    <dl>
+                                        <dt><code>None</code></dt>
+                                        <dd>&nbsp;</dd>
+                                    </dl>
+                                </section>
+                                <details class="source">
+                                    <summary>
+                                        <span>Expand source code</span>
+                                    </summary>
+                                    <pre><code class="python">def open_pdf(self, filename=None):
     &#34;&#34;&#34;
     Opens the PDF file object using PdfPages from matplotlib.backends.backend_pdf
     
@@ -4553,26 +5031,28 @@
             logging.error(&#39;Cannot create PDF, file path is invalid&#39;)
     else:
         logging.error(&#39;No valid PDf file is specified&#39;)</code></pre>
-</details>
-</dd>
-<dt id="neurochat.nc_control.NeuroChaT.place_cell_plots"><code class="name flex">
+                                </details>
+                            </dd>
+                            <dt id="neurochat.nc_control.NeuroChaT.place_cell_plots"><code class="name flex">
 <span>def <span class="ident">place_cell_plots</span></span>(<span>self, directory, dpi=400)</span>
 </code></dt>
-<dd>
-<section class="desc"><p>Plot png images of place cell figures, looping over a directory.</p>
-<p>Currently only works for axona files, but can be extended.</p>
-<h2 id="parameters">Parameters</h2>
-<dl>
-<dt><strong><code>dir</code></strong> :&ensp;<code>str</code></dt>
-<dd>The directory to get files from.</dd>
-<dt><strong><code>dpi</code></strong> :&ensp;<code>int</code></dt>
-<dd>The desired dpi of the pngs.</dd>
-</dl></section>
-<details class="source">
-<summary>
-<span>Expand source code</span>
-</summary>
-<pre><code class="python">def place_cell_plots(self, directory, dpi=400):
+                            <dd>
+                                <section class="desc">
+                                    <p>Plot png images of place cell figures, looping over a directory.</p>
+                                    <p>Currently only works for axona files, but can be extended.</p>
+                                    <h2 id="parameters">Parameters</h2>
+                                    <dl>
+                                        <dt><strong><code>dir</code></strong> :&ensp;<code>str</code></dt>
+                                        <dd>The directory to get files from.</dd>
+                                        <dt><strong><code>dpi</code></strong> :&ensp;<code>int</code></dt>
+                                        <dd>The desired dpi of the pngs.</dd>
+                                    </dl>
+                                </section>
+                                <details class="source">
+                                    <summary>
+                                        <span>Expand source code</span>
+                                    </summary>
+                                    <pre><code class="python">def place_cell_plots(self, directory, dpi=400):
     &#34;&#34;&#34;
     Plot png images of place cell figures, looping over a directory.
 
@@ -4596,31 +5076,33 @@
     except Exception as ex:
         log_exception(ex, &#34;In walking a directory for place cell summaries&#34;)
     return </code></pre>
-</details>
-</dd>
-<dt id="neurochat.nc_control.NeuroChaT.plot_data_to_hdf"><code class="name flex">
+                                </details>
+                            </dd>
+                            <dt id="neurochat.nc_control.NeuroChaT.plot_data_to_hdf"><code class="name flex">
 <span>def <span class="ident">plot_data_to_hdf</span></span>(<span>self, name=None, graph_data=None)</span>
 </code></dt>
-<dd>
-<section class="desc"><p>Stores plot data to the HDF5 file in the '/analysis/' path</p>
-<h2 id="parameters">Parameters</h2>
-<dl>
-<dt><strong><code>name</code></strong> :&ensp;<code>str</code></dt>
-<dd>Unit ID which is also the name of the group in the
-'/analysis/' path</dd>
-<dt><strong><code>graph_data</code></strong> :&ensp;<code>dict</code></dt>
-<dd>Dictionary of data that are plotted</dd>
-</dl>
-<h2 id="returns">Returns</h2>
-<dl>
-<dt><code>None</code></dt>
-<dd>&nbsp;</dd>
-</dl></section>
-<details class="source">
-<summary>
-<span>Expand source code</span>
-</summary>
-<pre><code class="python">def plot_data_to_hdf(self, name=None, graph_data=None):
+                            <dd>
+                                <section class="desc">
+                                    <p>Stores plot data to the HDF5 file in the '/analysis/' path</p>
+                                    <h2 id="parameters">Parameters</h2>
+                                    <dl>
+                                        <dt><strong><code>name</code></strong> :&ensp;<code>str</code></dt>
+                                        <dd>Unit ID which is also the name of the group in the
+                                            '/analysis/' path</dd>
+                                        <dt><strong><code>graph_data</code></strong> :&ensp;<code>dict</code></dt>
+                                        <dd>Dictionary of data that are plotted</dd>
+                                    </dl>
+                                    <h2 id="returns">Returns</h2>
+                                    <dl>
+                                        <dt><code>None</code></dt>
+                                        <dd>&nbsp;</dd>
+                                    </dl>
+                                </section>
+                                <details class="source">
+                                    <summary>
+                                        <span>Expand source code</span>
+                                    </summary>
+                                    <pre><code class="python">def plot_data_to_hdf(self, name=None, graph_data=None):
     &#34;&#34;&#34;
     Stores plot data to the HDF5 file in the &#39;/analysis/&#39; path
     
@@ -4639,29 +5121,31 @@
     
     self.hdf.save_dict_recursive(path=&#39;/analysis/&#39;, \
          name=name, data=graph_data)</code></pre>
-</details>
-</dd>
-<dt id="neurochat.nc_control.NeuroChaT.reset"><code class="name flex">
+                                </details>
+                            </dd>
+                            <dt id="neurochat.nc_control.NeuroChaT.reset"><code class="name flex">
 <span>def <span class="ident">reset</span></span>(<span>self)</span>
 </code></dt>
-<dd>
-<section class="desc"><p>Reset NeuroChaT's internal attributes and prepares it for another set of
-analysis or new session.</p>
-<h2 id="parameters">Parameters</h2>
-<dl>
-<dt><strong><code>None</code></strong></dt>
-<dd>&nbsp;</dd>
-</dl>
-<h2 id="returns">Returns</h2>
-<dl>
-<dt><code>None</code></dt>
-<dd>&nbsp;</dd>
-</dl></section>
-<details class="source">
-<summary>
-<span>Expand source code</span>
-</summary>
-<pre><code class="python">def reset(self):
+                            <dd>
+                                <section class="desc">
+                                    <p>Reset NeuroChaT's internal attributes and prepares it for another set of
+                                        analysis or new session.</p>
+                                    <h2 id="parameters">Parameters</h2>
+                                    <dl>
+                                        <dt><strong><code>None</code></strong></dt>
+                                        <dd>&nbsp;</dd>
+                                    </dl>
+                                    <h2 id="returns">Returns</h2>
+                                    <dl>
+                                        <dt><code>None</code></dt>
+                                        <dd>&nbsp;</dd>
+                                    </dl>
+                                </section>
+                                <details class="source">
+                                    <summary>
+                                        <span>Expand source code</span>
+                                    </summary>
+                                    <pre><code class="python">def reset(self):
     &#34;&#34;&#34;
     Reset NeuroChaT&#39;s internal attributes and prepares it for another set of
     analysis or new session.
@@ -4687,29 +5171,31 @@
     if not self.get_graphic_format():
         self.set_graphic_format(&#39;PDF&#39;)
     nc_plot.set_backend(self.get_graphic_format())</code></pre>
-</details>
-</dd>
-<dt id="neurochat.nc_control.NeuroChaT.run"><code class="name flex">
+                                </details>
+                            </dd>
+                            <dt id="neurochat.nc_control.NeuroChaT.run"><code class="name flex">
 <span>def <span class="ident">run</span></span>(<span>self)</span>
 </code></dt>
-<dd>
-<section class="desc"><p>After calling start(), the NeuroChaT thread calls this function. It
-verifies the input specifications and calls the mode() method.</p>
-<h2 id="parameters">Parameters</h2>
-<dl>
-<dt><strong><code>None</code></strong></dt>
-<dd>&nbsp;</dd>
-</dl>
-<h2 id="returns">Returns</h2>
-<dl>
-<dt><code>None</code></dt>
-<dd>&nbsp;</dd>
-</dl></section>
-<details class="source">
-<summary>
-<span>Expand source code</span>
-</summary>
-<pre><code class="python">def run(self):
+                            <dd>
+                                <section class="desc">
+                                    <p>After calling start(), the NeuroChaT thread calls this function. It
+                                        verifies the input specifications and calls the mode() method.</p>
+                                    <h2 id="parameters">Parameters</h2>
+                                    <dl>
+                                        <dt><strong><code>None</code></strong></dt>
+                                        <dd>&nbsp;</dd>
+                                    </dl>
+                                    <h2 id="returns">Returns</h2>
+                                    <dl>
+                                        <dt><code>None</code></dt>
+                                        <dd>&nbsp;</dd>
+                                    </dl>
+                                </section>
+                                <details class="source">
+                                    <summary>
+                                        <span>Expand source code</span>
+                                    </summary>
+                                    <pre><code class="python">def run(self):
     &#34;&#34;&#34;
     After calling start(), the NeuroChaT thread calls this function. It
     verifies the input specifications and calls the mode() method.
@@ -4769,28 +5255,30 @@
         self.ndata.set_data_format(self.get_data_format())
         self.mode()
     self.finished.emit()</code></pre>
-</details>
-</dd>
-<dt id="neurochat.nc_control.NeuroChaT.set_configuration"><code class="name flex">
+                                </details>
+                            </dd>
+                            <dt id="neurochat.nc_control.NeuroChaT.set_configuration"><code class="name flex">
 <span>def <span class="ident">set_configuration</span></span>(<span>self, config)</span>
 </code></dt>
-<dd>
-<section class="desc"><p>Sets a new Configuration() object or its subclass object.</p>
-<h2 id="parameters">Parameters</h2>
-<dl>
-<dt><strong><code>config</code></strong> :&ensp;<code>Configuration</code></dt>
-<dd>Object of Configuration class or its subclass.</dd>
-</dl>
-<h2 id="returns">Returns</h2>
-<dl>
-<dt><code>None</code></dt>
-<dd>&nbsp;</dd>
-</dl></section>
-<details class="source">
-<summary>
-<span>Expand source code</span>
-</summary>
-<pre><code class="python">def set_configuration(self, config):
+                            <dd>
+                                <section class="desc">
+                                    <p>Sets a new Configuration() object or its subclass object.</p>
+                                    <h2 id="parameters">Parameters</h2>
+                                    <dl>
+                                        <dt><strong><code>config</code></strong> :&ensp;<code>Configuration</code></dt>
+                                        <dd>Object of Configuration class or its subclass.</dd>
+                                    </dl>
+                                    <h2 id="returns">Returns</h2>
+                                    <dl>
+                                        <dt><code>None</code></dt>
+                                        <dd>&nbsp;</dd>
+                                    </dl>
+                                </section>
+                                <details class="source">
+                                    <summary>
+                                        <span>Expand source code</span>
+                                    </summary>
+                                    <pre><code class="python">def set_configuration(self, config):
     &#34;&#34;&#34;
     Sets a new Configuration() object or its subclass object.
     
@@ -4811,28 +5299,30 @@
         self.config = config
     else:
         logging.warning(&#39;Inappropriate Configuration object or class&#39;)</code></pre>
-</details>
-</dd>
-<dt id="neurochat.nc_control.NeuroChaT.set_neuro_data"><code class="name flex">
+                                </details>
+                            </dd>
+                            <dt id="neurochat.nc_control.NeuroChaT.set_neuro_data"><code class="name flex">
 <span>def <span class="ident">set_neuro_data</span></span>(<span>self, ndata)</span>
 </code></dt>
-<dd>
-<section class="desc"><p>Sets a new NData() object or its subclass object.</p>
-<h2 id="parameters">Parameters</h2>
-<dl>
-<dt><strong><code>ndata</code></strong> :&ensp;<code>NData</code></dt>
-<dd>Object of NData class or its subclass.</dd>
-</dl>
-<h2 id="returns">Returns</h2>
-<dl>
-<dt><code>None</code></dt>
-<dd>&nbsp;</dd>
-</dl></section>
-<details class="source">
-<summary>
-<span>Expand source code</span>
-</summary>
-<pre><code class="python">def set_neuro_data(self, ndata):
+                            <dd>
+                                <section class="desc">
+                                    <p>Sets a new NData() object or its subclass object.</p>
+                                    <h2 id="parameters">Parameters</h2>
+                                    <dl>
+                                        <dt><strong><code>ndata</code></strong> :&ensp;<code>NData</code></dt>
+                                        <dd>Object of NData class or its subclass.</dd>
+                                    </dl>
+                                    <h2 id="returns">Returns</h2>
+                                    <dl>
+                                        <dt><code>None</code></dt>
+                                        <dd>&nbsp;</dd>
+                                    </dl>
+                                </section>
+                                <details class="source">
+                                    <summary>
+                                        <span>Expand source code</span>
+                                    </summary>
+                                    <pre><code class="python">def set_neuro_data(self, ndata):
     &#34;&#34;&#34;
     Sets a new NData() object or its subclass object.
     
@@ -4853,28 +5343,30 @@
         self.ndata = ndata
     else:
         logging.warning(&#39;Inappropriate NeuroData object or class&#39;)</code></pre>
-</details>
-</dd>
-<dt id="neurochat.nc_control.NeuroChaT.update_results"><code class="name flex">
+                                </details>
+                            </dd>
+                            <dt id="neurochat.nc_control.NeuroChaT.update_results"><code class="name flex">
 <span>def <span class="ident">update_results</span></span>(<span>self, _results)</span>
 </code></dt>
-<dd>
-<section class="desc"><p>Updates the results with new analysis results.</p>
-<h2 id="parameters">Parameters</h2>
-<dl>
-<dt><strong><code>_results</code></strong> :&ensp;<code>OrderedDict</code></dt>
-<dd>Dictionary of the new results</dd>
-</dl>
-<h2 id="returns">Returns</h2>
-<dl>
-<dt><code>None</code></dt>
-<dd>&nbsp;</dd>
-</dl></section>
-<details class="source">
-<summary>
-<span>Expand source code</span>
-</summary>
-<pre><code class="python">def update_results(self, _results):
+                            <dd>
+                                <section class="desc">
+                                    <p>Updates the results with new analysis results.</p>
+                                    <h2 id="parameters">Parameters</h2>
+                                    <dl>
+                                        <dt><strong><code>_results</code></strong> :&ensp;<code>OrderedDict</code></dt>
+                                        <dd>Dictionary of the new results</dd>
+                                    </dl>
+                                    <h2 id="returns">Returns</h2>
+                                    <dl>
+                                        <dt><code>None</code></dt>
+                                        <dd>&nbsp;</dd>
+                                    </dl>
+                                </section>
+                                <details class="source">
+                                    <summary>
+                                        <span>Expand source code</span>
+                                    </summary>
+                                    <pre><code class="python">def update_results(self, _results):
     &#34;&#34;&#34;
     Updates the results with new analysis results.
     
@@ -4890,30 +5382,32 @@
     &#34;&#34;&#34;
     
     self.results.append(_results.copy()) # without copy, list contains a reference to the original dictionary, and old results are replaced by the new one</code></pre>
-</details>
-</dd>
-<dt id="neurochat.nc_control.NeuroChaT.verify_units"><code class="name flex">
+                                </details>
+                            </dd>
+                            <dt id="neurochat.nc_control.NeuroChaT.verify_units"><code class="name flex">
 <span>def <span class="ident">verify_units</span></span>(<span>self, excel_file=None)</span>
 </code></dt>
-<dd>
-<section class="desc"><p>Takes a list of datasets and verify the specifications of the units.
-The verification tool is useful for prescreening of units before the
-batch-mode analysis using 'Listed Units' mode of NeuroChaT</p>
-<h2 id="parameters">Parameters</h2>
-<dl>
-<dt><strong><code>excel_file</code></strong> :&ensp;<code>str</code></dt>
-<dd>Name of the excel file that contains data specifications</dd>
-</dl>
-<h2 id="returns">Returns</h2>
-<dl>
-<dt><code>None</code></dt>
-<dd>&nbsp;</dd>
-</dl></section>
-<details class="source">
-<summary>
-<span>Expand source code</span>
-</summary>
-<pre><code class="python">def verify_units(self, excel_file=None):
+                            <dd>
+                                <section class="desc">
+                                    <p>Takes a list of datasets and verify the specifications of the units.
+                                        The verification tool is useful for prescreening of units before the
+                                        batch-mode analysis using 'Listed Units' mode of NeuroChaT</p>
+                                    <h2 id="parameters">Parameters</h2>
+                                    <dl>
+                                        <dt><strong><code>excel_file</code></strong> :&ensp;<code>str</code></dt>
+                                        <dd>Name of the excel file that contains data specifications</dd>
+                                    </dl>
+                                    <h2 id="returns">Returns</h2>
+                                    <dl>
+                                        <dt><code>None</code></dt>
+                                        <dd>&nbsp;</dd>
+                                    </dl>
+                                </section>
+                                <details class="source">
+                                    <summary>
+                                        <span>Expand source code</span>
+                                    </summary>
+                                    <pre><code class="python">def verify_units(self, excel_file=None):
     &#34;&#34;&#34;
     Takes a list of datasets and verify the specifications of the units.
     The verification tool is useful for prescreening of units before the 
@@ -4964,66 +5458,96 @@
         logging.info(&#39;Verification process completed!&#39;)
     else:
         logging.error(&#39;Excel  file does not exist!&#39;)</code></pre>
-</details>
-</dd>
-</dl>
-</dd>
-</dl>
-</section>
-</article>
-<nav id="sidebar">
-<h1>Index</h1>
-<div class="toc">
-<ul></ul>
-</div>
-<ul id="index">
-<li><h3>Super-module</h3>
-<ul>
-<li><code><a title="neurochat" href="index.html">neurochat</a></code></li>
-</ul>
-</li>
-<li><h3><a href="#header-classes">Classes</a></h3>
-<ul>
-<li>
-<h4><code><a title="neurochat.nc_control.NeuroChaT" href="#neurochat.nc_control.NeuroChaT">NeuroChaT</a></code></h4>
-<ul class="two-column">
-<li><code><a title="neurochat.nc_control.NeuroChaT.angle_calculation" href="#neurochat.nc_control.NeuroChaT.angle_calculation">angle_calculation</a></code></li>
-<li><code><a title="neurochat.nc_control.NeuroChaT.close_fig" href="#neurochat.nc_control.NeuroChaT.close_fig">close_fig</a></code></li>
-<li><code><a title="neurochat.nc_control.NeuroChaT.close_hdf_file" href="#neurochat.nc_control.NeuroChaT.close_hdf_file">close_hdf_file</a></code></li>
-<li><code><a title="neurochat.nc_control.NeuroChaT.close_pdf" href="#neurochat.nc_control.NeuroChaT.close_pdf">close_pdf</a></code></li>
-<li><code><a title="neurochat.nc_control.NeuroChaT.cluster_evaluate" href="#neurochat.nc_control.NeuroChaT.cluster_evaluate">cluster_evaluate</a></code></li>
-<li><code><a title="neurochat.nc_control.NeuroChaT.cluster_similarity" href="#neurochat.nc_control.NeuroChaT.cluster_similarity">cluster_similarity</a></code></li>
-<li><code><a title="neurochat.nc_control.NeuroChaT.convert_to_nwb" href="#neurochat.nc_control.NeuroChaT.convert_to_nwb">convert_to_nwb</a></code></li>
-<li><code><a title="neurochat.nc_control.NeuroChaT.execute" href="#neurochat.nc_control.NeuroChaT.execute">execute</a></code></li>
-<li><code><a title="neurochat.nc_control.NeuroChaT.exist_hdf_path" href="#neurochat.nc_control.NeuroChaT.exist_hdf_path">exist_hdf_path</a></code></li>
-<li><code><a title="neurochat.nc_control.NeuroChaT.finished" href="#neurochat.nc_control.NeuroChaT.finished">finished</a></code></li>
-<li><code><a title="neurochat.nc_control.NeuroChaT.get_configuration" href="#neurochat.nc_control.NeuroChaT.get_configuration">get_configuration</a></code></li>
-<li><code><a title="neurochat.nc_control.NeuroChaT.get_hdf_groups" href="#neurochat.nc_control.NeuroChaT.get_hdf_groups">get_hdf_groups</a></code></li>
-<li><code><a title="neurochat.nc_control.NeuroChaT.get_neuro_data" href="#neurochat.nc_control.NeuroChaT.get_neuro_data">get_neuro_data</a></code></li>
-<li><code><a title="neurochat.nc_control.NeuroChaT.get_output_files" href="#neurochat.nc_control.NeuroChaT.get_output_files">get_output_files</a></code></li>
-<li><code><a title="neurochat.nc_control.NeuroChaT.get_results" href="#neurochat.nc_control.NeuroChaT.get_results">get_results</a></code></li>
-<li><code><a title="neurochat.nc_control.NeuroChaT.mode" href="#neurochat.nc_control.NeuroChaT.mode">mode</a></code></li>
-<li><code><a title="neurochat.nc_control.NeuroChaT.open_hdf_file" href="#neurochat.nc_control.NeuroChaT.open_hdf_file">open_hdf_file</a></code></li>
-<li><code><a title="neurochat.nc_control.NeuroChaT.open_pdf" href="#neurochat.nc_control.NeuroChaT.open_pdf">open_pdf</a></code></li>
-<li><code><a title="neurochat.nc_control.NeuroChaT.place_cell_plots" href="#neurochat.nc_control.NeuroChaT.place_cell_plots">place_cell_plots</a></code></li>
-<li><code><a title="neurochat.nc_control.NeuroChaT.plot_data_to_hdf" href="#neurochat.nc_control.NeuroChaT.plot_data_to_hdf">plot_data_to_hdf</a></code></li>
-<li><code><a title="neurochat.nc_control.NeuroChaT.reset" href="#neurochat.nc_control.NeuroChaT.reset">reset</a></code></li>
-<li><code><a title="neurochat.nc_control.NeuroChaT.run" href="#neurochat.nc_control.NeuroChaT.run">run</a></code></li>
-<li><code><a title="neurochat.nc_control.NeuroChaT.set_configuration" href="#neurochat.nc_control.NeuroChaT.set_configuration">set_configuration</a></code></li>
-<li><code><a title="neurochat.nc_control.NeuroChaT.set_neuro_data" href="#neurochat.nc_control.NeuroChaT.set_neuro_data">set_neuro_data</a></code></li>
-<li><code><a title="neurochat.nc_control.NeuroChaT.update_results" href="#neurochat.nc_control.NeuroChaT.update_results">update_results</a></code></li>
-<li><code><a title="neurochat.nc_control.NeuroChaT.verify_units" href="#neurochat.nc_control.NeuroChaT.verify_units">verify_units</a></code></li>
-</ul>
-</li>
-</ul>
-</li>
-</ul>
-</nav>
-</main>
-<footer id="footer">
-<p>Generated by <a href="https://pdoc3.github.io/pdoc"><cite>pdoc</cite> 0.7.5</a>.</p>
-</footer>
-<script src="https://cdnjs.cloudflare.com/ajax/libs/highlight.js/9.12.0/highlight.min.js"></script>
-<script>hljs.initHighlightingOnLoad()</script>
+                                </details>
+                            </dd>
+                        </dl>
+                    </dd>
+                </dl>
+            </section>
+        </article>
+        <nav id="sidebar">
+            <h1>Index</h1>
+            <div class="toc">
+                <ul></ul>
+            </div>
+            <ul id="index">
+                <li>
+                    <h3>Super-module</h3>
+                    <ul>
+                        <li><code><a title="neurochat" href="index.html">neurochat</a></code></li>
+                    </ul>
+                </li>
+                <li>
+                    <h3><a href="#header-classes">Classes</a></h3>
+                    <ul>
+                        <li>
+                            <h4><code><a title="neurochat.nc_control.NeuroChaT" href="#neurochat.nc_control.NeuroChaT">NeuroChaT</a></code>
+                            </h4>
+                            <ul class="two-column">
+                                <li><code><a title="neurochat.nc_control.NeuroChaT.angle_calculation" href="#neurochat.nc_control.NeuroChaT.angle_calculation">angle_calculation</a></code>
+                                </li>
+                                <li><code><a title="neurochat.nc_control.NeuroChaT.close_fig" href="#neurochat.nc_control.NeuroChaT.close_fig">close_fig</a></code>
+                                </li>
+                                <li><code><a title="neurochat.nc_control.NeuroChaT.close_hdf_file" href="#neurochat.nc_control.NeuroChaT.close_hdf_file">close_hdf_file</a></code>
+                                </li>
+                                <li><code><a title="neurochat.nc_control.NeuroChaT.close_pdf" href="#neurochat.nc_control.NeuroChaT.close_pdf">close_pdf</a></code>
+                                </li>
+                                <li><code><a title="neurochat.nc_control.NeuroChaT.cluster_evaluate" href="#neurochat.nc_control.NeuroChaT.cluster_evaluate">cluster_evaluate</a></code>
+                                </li>
+                                <li><code><a title="neurochat.nc_control.NeuroChaT.cluster_similarity" href="#neurochat.nc_control.NeuroChaT.cluster_similarity">cluster_similarity</a></code>
+                                </li>
+                                <li><code><a title="neurochat.nc_control.NeuroChaT.convert_to_nwb" href="#neurochat.nc_control.NeuroChaT.convert_to_nwb">convert_to_nwb</a></code>
+                                </li>
+                                <li><code><a title="neurochat.nc_control.NeuroChaT.execute" href="#neurochat.nc_control.NeuroChaT.execute">execute</a></code>
+                                </li>
+                                <li><code><a title="neurochat.nc_control.NeuroChaT.exist_hdf_path" href="#neurochat.nc_control.NeuroChaT.exist_hdf_path">exist_hdf_path</a></code>
+                                </li>
+                                <li><code><a title="neurochat.nc_control.NeuroChaT.finished" href="#neurochat.nc_control.NeuroChaT.finished">finished</a></code>
+                                </li>
+                                <li><code><a title="neurochat.nc_control.NeuroChaT.get_configuration" href="#neurochat.nc_control.NeuroChaT.get_configuration">get_configuration</a></code>
+                                </li>
+                                <li><code><a title="neurochat.nc_control.NeuroChaT.get_hdf_groups" href="#neurochat.nc_control.NeuroChaT.get_hdf_groups">get_hdf_groups</a></code>
+                                </li>
+                                <li><code><a title="neurochat.nc_control.NeuroChaT.get_neuro_data" href="#neurochat.nc_control.NeuroChaT.get_neuro_data">get_neuro_data</a></code>
+                                </li>
+                                <li><code><a title="neurochat.nc_control.NeuroChaT.get_output_files" href="#neurochat.nc_control.NeuroChaT.get_output_files">get_output_files</a></code>
+                                </li>
+                                <li><code><a title="neurochat.nc_control.NeuroChaT.get_results" href="#neurochat.nc_control.NeuroChaT.get_results">get_results</a></code>
+                                </li>
+                                <li><code><a title="neurochat.nc_control.NeuroChaT.mode" href="#neurochat.nc_control.NeuroChaT.mode">mode</a></code>
+                                </li>
+                                <li><code><a title="neurochat.nc_control.NeuroChaT.open_hdf_file" href="#neurochat.nc_control.NeuroChaT.open_hdf_file">open_hdf_file</a></code>
+                                </li>
+                                <li><code><a title="neurochat.nc_control.NeuroChaT.open_pdf" href="#neurochat.nc_control.NeuroChaT.open_pdf">open_pdf</a></code>
+                                </li>
+                                <li><code><a title="neurochat.nc_control.NeuroChaT.place_cell_plots" href="#neurochat.nc_control.NeuroChaT.place_cell_plots">place_cell_plots</a></code>
+                                </li>
+                                <li><code><a title="neurochat.nc_control.NeuroChaT.plot_data_to_hdf" href="#neurochat.nc_control.NeuroChaT.plot_data_to_hdf">plot_data_to_hdf</a></code>
+                                </li>
+                                <li><code><a title="neurochat.nc_control.NeuroChaT.reset" href="#neurochat.nc_control.NeuroChaT.reset">reset</a></code>
+                                </li>
+                                <li><code><a title="neurochat.nc_control.NeuroChaT.run" href="#neurochat.nc_control.NeuroChaT.run">run</a></code>
+                                </li>
+                                <li><code><a title="neurochat.nc_control.NeuroChaT.set_configuration" href="#neurochat.nc_control.NeuroChaT.set_configuration">set_configuration</a></code>
+                                </li>
+                                <li><code><a title="neurochat.nc_control.NeuroChaT.set_neuro_data" href="#neurochat.nc_control.NeuroChaT.set_neuro_data">set_neuro_data</a></code>
+                                </li>
+                                <li><code><a title="neurochat.nc_control.NeuroChaT.update_results" href="#neurochat.nc_control.NeuroChaT.update_results">update_results</a></code>
+                                </li>
+                                <li><code><a title="neurochat.nc_control.NeuroChaT.verify_units" href="#neurochat.nc_control.NeuroChaT.verify_units">verify_units</a></code>
+                                </li>
+                            </ul>
+                        </li>
+                    </ul>
+                </li>
+            </ul>
+        </nav>
+    </main>
+    <footer id="footer">
+        <p>Generated by <a href="https://pdoc3.github.io/pdoc"><cite>pdoc</cite> 0.7.5</a>.</p>
+    </footer>
+    <script src="https://cdnjs.cloudflare.com/ajax/libs/highlight.js/9.12.0/highlight.min.js"></script>
+    <script>hljs.initHighlightingOnLoad()</script>
 </body>
+
 </html>