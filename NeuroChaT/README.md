--- conflicted
+++ resolved
@@ -60,11 +60,7 @@
 
 ## Documentation
 
-<<<<<<< HEAD
-See the docs folder for a [user guide](https://github.com/shanemomara/omaraneurolab/blob/master/NeuroChaT/docs/NeuroChaT%20User%20Guide.pdf) which should be the first port of call. For coding with NeuroChaT, the [API guide](https://github.com/shanemomara/omaraneurolab/blob/master/NeuroChaT/notebooks/api_use_guide.ipynb) is a good starting point. There is also [html docs](https://seankmartin.github.io/NeuroChaT/docs/html/neurochat/index.html) available for the neurochat package, which can also be accessed by opening docs/index.html in a browser, or from the NeuroChaT UI help menu.
-=======
 See the docs folder for a pdf user guide which should be the first port of call. There is also html docs available for the neurochat package, which can be accessed by opening docs/index.html in a browser, or from the NeuroChaT UI help menu, or on [Github Pages](https://seankmartin.github.io/NeuroChaT/docs/html/neurochat/index.html).
->>>>>>> b56d2c01
 
 ## Open Science Framework Storage
 
